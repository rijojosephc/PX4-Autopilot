/****************************************************************************
 *
 *   Copyright (C) 2013-2020 PX4 Development Team. All rights reserved.
 *
 * Redistribution and use in source and binary forms, with or without
 * modification, are permitted provided that the following conditions
 * are met:
 *
 * 1. Redistributions of source code must retain the above copyright
 *    notice, this list of conditions and the following disclaimer.
 * 2. Redistributions in binary form must reproduce the above copyright
 *    notice, this list of conditions and the following disclaimer in
 *    the documentation and/or other materials provided with the
 *    distribution.
 * 3. Neither the name PX4 nor the names of its contributors may be
 *    used to endorse or promote products derived from this software
 *    without specific prior written permission.
 *
 * THIS SOFTWARE IS PROVIDED BY THE COPYRIGHT HOLDERS AND CONTRIBUTORS
 * "AS IS" AND ANY EXPRESS OR IMPLIED WARRANTIES, INCLUDING, BUT NOT
 * LIMITED TO, THE IMPLIED WARRANTIES OF MERCHANTABILITY AND FITNESS
 * FOR A PARTICULAR PURPOSE ARE DISCLAIMED. IN NO EVENT SHALL THE
 * COPYRIGHT OWNER OR CONTRIBUTORS BE LIABLE FOR ANY DIRECT, INDIRECT,
 * INCIDENTAL, SPECIAL, EXEMPLARY, OR CONSEQUENTIAL DAMAGES (INCLUDING,
 * BUT NOT LIMITED TO, PROCUREMENT OF SUBSTITUTE GOODS OR SERVICES; LOSS
 * OF USE, DATA, OR PROFITS; OR BUSINESS INTERRUPTION) HOWEVER CAUSED
 * AND ON ANY THEORY OF LIABILITY, WHETHER IN CONTRACT, STRICT
 * LIABILITY, OR TORT (INCLUDING NEGLIGENCE OR OTHERWISE) ARISING IN
 * ANY WAY OUT OF THE USE OF THIS SOFTWARE, EVEN IF ADVISED OF THE
 * POSSIBILITY OF SUCH DAMAGE.
 *
 ****************************************************************************/

/**
 * @file rotation.h
 *
 * Vector rotation library
 */

#ifndef ROTATION_H_
#define ROTATION_H_

#include <stdint.h>

#include <mathlib/mathlib.h>
#include <matrix/math.hpp>
#include <px4_platform_common/defines.h>

/**
 * Enum for board and external compass rotations.
 * This enum maps from board attitude to airframe attitude.
 */
enum Rotation : uint8_t {
	ROTATION_NONE                = 0,
	ROTATION_YAW_45              = 1,
	ROTATION_YAW_90              = 2,
	ROTATION_YAW_135             = 3,
	ROTATION_YAW_180             = 4,
	ROTATION_YAW_225             = 5,
	ROTATION_YAW_270             = 6,
	ROTATION_YAW_315             = 7,
	ROTATION_ROLL_180            = 8,
	ROTATION_ROLL_180_YAW_45     = 9,
	ROTATION_ROLL_180_YAW_90     = 10,
	ROTATION_ROLL_180_YAW_135    = 11,
	ROTATION_PITCH_180           = 12,
	ROTATION_ROLL_180_YAW_225    = 13,
	ROTATION_ROLL_180_YAW_270    = 14,
	ROTATION_ROLL_180_YAW_315    = 15,
	ROTATION_ROLL_90             = 16,
	ROTATION_ROLL_90_YAW_45      = 17,
	ROTATION_ROLL_90_YAW_90      = 18,
	ROTATION_ROLL_90_YAW_135     = 19,
	ROTATION_ROLL_270            = 20,
	ROTATION_ROLL_270_YAW_45     = 21,
	ROTATION_ROLL_270_YAW_90     = 22,
	ROTATION_ROLL_270_YAW_135    = 23,
	ROTATION_PITCH_90            = 24,
	ROTATION_PITCH_270           = 25,
	ROTATION_PITCH_180_YAW_90    = 26,
	ROTATION_PITCH_180_YAW_270   = 27,
	ROTATION_ROLL_90_PITCH_90    = 28,
	ROTATION_ROLL_180_PITCH_90   = 29,
	ROTATION_ROLL_270_PITCH_90   = 30,
	ROTATION_ROLL_90_PITCH_180   = 31,
	ROTATION_ROLL_270_PITCH_180  = 32,
	ROTATION_ROLL_90_PITCH_270   = 33,
	ROTATION_ROLL_180_PITCH_270  = 34,
	ROTATION_ROLL_270_PITCH_270  = 35,
	ROTATION_ROLL_90_PITCH_180_YAW_90 = 36,
	ROTATION_ROLL_90_YAW_270          = 37,
	ROTATION_ROLL_90_PITCH_68_YAW_293 = 38,
<<<<<<< HEAD
	ROTATION_PITCH_315                = 39,
	ROTATION_ROLL_90_PITCH_315        = 40,
	ROTATION_ROLL_270_YAW_180         = 41,
=======
	ROTATION_PITCH_315           = 39,
	ROTATION_ROLL_90_PITCH_315   = 40,
>>>>>>> 4f62355d

	ROTATION_MAX
};

struct rot_lookup_t {
	uint16_t roll;
	uint16_t pitch;
	uint16_t yaw;
};

static constexpr rot_lookup_t rot_lookup[ROTATION_MAX] = {
	{  0,   0,   0 },
	{  0,   0,  45 },
	{  0,   0,  90 },
	{  0,   0, 135 },
	{  0,   0, 180 },
	{  0,   0, 225 },
	{  0,   0, 270 },
	{  0,   0, 315 },
	{180,   0,   0 },
	{180,   0,  45 },
	{180,   0,  90 },
	{180,   0, 135 },
	{  0, 180,   0 },
	{180,   0, 225 },
	{180,   0, 270 },
	{180,   0, 315 },
	{ 90,   0,   0 },
	{ 90,   0,  45 },
	{ 90,   0,  90 },
	{ 90,   0, 135 },
	{270,   0,   0 },
	{270,   0,  45 },
	{270,   0,  90 },
	{270,   0, 135 },
	{  0,  90,   0 },
	{  0, 270,   0 },
	{  0, 180,  90 },
	{  0, 180, 270 },
	{ 90,  90,   0 },
	{180,  90,   0 },
	{270,  90,   0 },
	{ 90, 180,   0 },
	{270, 180,   0 },
	{ 90, 270,   0 },
	{180, 270,   0 },
	{270, 270,   0 },
	{ 90, 180,  90 },
	{ 90,   0, 270 },
	{ 90,  68, 293 },
	{  0, 315,   0 },
	{ 90, 315,   0 },
};

/**
 * Get the rotation matrix
 */
__EXPORT matrix::Dcmf
get_rot_matrix(enum Rotation rot);

/**
 * Get the rotation quaternion
 */
__EXPORT matrix::Quatf
get_rot_quaternion(enum Rotation rot);

/**
 * rotate a 3 element float vector in-place
 */
__EXPORT void
rotate_3f(enum Rotation rot, float &x, float &y, float &z);


#endif /* ROTATION_H_ */<|MERGE_RESOLUTION|>--- conflicted
+++ resolved
@@ -90,14 +90,8 @@
 	ROTATION_ROLL_90_PITCH_180_YAW_90 = 36,
 	ROTATION_ROLL_90_YAW_270          = 37,
 	ROTATION_ROLL_90_PITCH_68_YAW_293 = 38,
-<<<<<<< HEAD
 	ROTATION_PITCH_315                = 39,
 	ROTATION_ROLL_90_PITCH_315        = 40,
-	ROTATION_ROLL_270_YAW_180         = 41,
-=======
-	ROTATION_PITCH_315           = 39,
-	ROTATION_ROLL_90_PITCH_315   = 40,
->>>>>>> 4f62355d
 
 	ROTATION_MAX
 };
