/****************************************************************************
 *
 *   Copyright (C) 2013 PX4 Development Team. All rights reserved.
 *
 * Redistribution and use in source and binary forms, with or without
 * modification, are permitted provided that the following conditions
 * are met:
 *
 * 1. Redistributions of source code must retain the above copyright
 *    notice, this list of conditions and the following disclaimer.
 * 2. Redistributions in binary form must reproduce the above copyright
 *    notice, this list of conditions and the following disclaimer in
 *    the documentation and/or other materials provided with the
 *    distribution.
 * 3. Neither the name PX4 nor the names of its contributors may be
 *    used to endorse or promote products derived from this software
 *    without specific prior written permission.
 *
 * THIS SOFTWARE IS PROVIDED BY THE COPYRIGHT HOLDERS AND CONTRIBUTORS
 * "AS IS" AND ANY EXPRESS OR IMPLIED WARRANTIES, INCLUDING, BUT NOT
 * LIMITED TO, THE IMPLIED WARRANTIES OF MERCHANTABILITY AND FITNESS
 * FOR A PARTICULAR PURPOSE ARE DISCLAIMED. IN NO EVENT SHALL THE
 * COPYRIGHT OWNER OR CONTRIBUTORS BE LIABLE FOR ANY DIRECT, INDIRECT,
 * INCIDENTAL, SPECIAL, EXEMPLARY, OR CONSEQUENTIAL DAMAGES (INCLUDING,
 * BUT NOT LIMITED TO, PROCUREMENT OF SUBSTITUTE GOODS OR SERVICES; LOSS
 * OF USE, DATA, OR PROFITS; OR BUSINESS INTERRUPTION) HOWEVER CAUSED
 * AND ON ANY THEORY OF LIABILITY, WHETHER IN CONTRACT, STRICT
 * LIABILITY, OR TORT (INCLUDING NEGLIGENCE OR OTHERWISE) ARISING IN
 * ANY WAY OUT OF THE USE OF THIS SOFTWARE, EVEN IF ADVISED OF THE
 * POSSIBILITY OF SUCH DAMAGE.
 *
 ****************************************************************************/

/**
 * @file rotation.cpp
 *
 * Vector rotation library
 */

#include "rotation.h"

__EXPORT matrix::Dcmf
get_rot_matrix(enum Rotation rot)
{
	return matrix::Dcmf{matrix::Eulerf{
			math::radians((float)rot_lookup[rot].roll),
			math::radians((float)rot_lookup[rot].pitch),
			math::radians((float)rot_lookup[rot].yaw)}};
}

__EXPORT matrix::Quatf
get_rot_quaternion(enum Rotation rot)
{
	return matrix::Quatf{matrix::Eulerf{
			math::radians((float)rot_lookup[rot].roll),
			math::radians((float)rot_lookup[rot].pitch),
			math::radians((float)rot_lookup[rot].yaw)}};
}

__EXPORT void
rotate_3f(enum Rotation rot, float &x, float &y, float &z)
{
	switch (rot) {
	case ROTATION_NONE:
		break;

	case ROTATION_YAW_90: {
			float tmp = x;
			x = -y;
			y = tmp;
		}
		break;

	case ROTATION_YAW_180: {
			x = -x;
			y = -y;
		}
		break;

	case ROTATION_YAW_270: {
			float tmp = x;
			x = y;
			y = -tmp;
		}
		break;

	case ROTATION_ROLL_180: {
			y = -y;
			z = -z;
		}
		break;

	case ROTATION_ROLL_180_YAW_90:

	// FALLTHROUGH
	case ROTATION_PITCH_180_YAW_270: {
			float tmp = x;
			x = y;
			y = tmp;
			z = -z;
		}
		break;

	case ROTATION_PITCH_180: {
			x = -x;
			z = -z;
		}
		break;

	case ROTATION_ROLL_180_YAW_270:

	// FALLTHROUGH
	case ROTATION_PITCH_180_YAW_90: {
			float tmp = x;
			x = -y;
			y = -tmp;
			z = -z;
		}
		break;

	case ROTATION_ROLL_90: {
			float tmp = z;
			z = y;
			y = -tmp;
		}
		break;

	case ROTATION_ROLL_90_YAW_90: {
			float tmp = x;
			x = z;
			z = y;
			y = tmp;
		}
		break;

	case ROTATION_ROLL_270: {
			float tmp = z;
			z = -y;
			y = tmp;
		}
		break;

	case ROTATION_ROLL_270_YAW_90: {
			float tmp = x;
			x = -z;
			z = -y;
			y = tmp;
		}
		break;

	case ROTATION_PITCH_90: {
			float tmp = z;
			z = -x;
			x = tmp;
		}
		break;

	case ROTATION_PITCH_270: {
			float tmp = z;
			z = x;
			x = -tmp;
		}
		break;

	case ROTATION_ROLL_180_PITCH_270: {
			float tmp = z;
			z = x;
			x = tmp;
			y = -y;
		}
		break;

	case ROTATION_ROLL_90_YAW_270: {
			float tmp = x;
			x = -z;
			z = y;
			y = -tmp;
		}
		break;

	case ROTATION_ROLL_90_PITCH_90: {
			float tmp = x;
			x = y;
			y = -z;
			z = -tmp;
		}
		break;

	case ROTATION_ROLL_180_PITCH_90: {
			float tmp = x;
			x = -z;
			y = -y;
			z = -tmp;
		}
		break;

	case ROTATION_ROLL_270_PITCH_90: {
			float tmp = x;
			x = -y;
			y = z;
			z = -tmp;
		}
		break;

<<<<<<< HEAD
	case ROTATION_ROLL_90_PITCH_180:

	// FALLTHROUGH
	case ROTATION_ROLL_270_YAW_180: {
			float tmp = y;
=======
	case ROTATION_ROLL_90_PITCH_180: {
			tmp = y;
>>>>>>> 4f62355d
			x = -x;
			y = -z;
			z = -tmp;
		}
		break;

	case ROTATION_ROLL_270_PITCH_180: {
			float tmp = y;
			x = -x;
			y = z;
			z = tmp;
		}
		break;

	case ROTATION_ROLL_90_PITCH_270: {
			float tmp = x;
			x = -y;
			y = -z;
			z = tmp;
		}
		break;

	case ROTATION_ROLL_270_PITCH_270: {
			float tmp = x;
			x = y;
			y = z;
			z = tmp;
		}
		break;

	case ROTATION_ROLL_90_PITCH_180_YAW_90: {
			float tmp = x;
			x = z;
			z = -y;
			y = -tmp;
		}
		break;

	default:

		// otherwise use full rotation matrix for valid rotations
		if (rot < ROTATION_MAX) {
			const matrix::Vector3f r{get_rot_matrix(rot) *matrix::Vector3f{x, y, z}};
			x = r(0);
			y = r(1);
			z = r(2);
		}

		break;
	}
}<|MERGE_RESOLUTION|>--- conflicted
+++ resolved
@@ -202,16 +202,8 @@
 		}
 		break;
 
-<<<<<<< HEAD
-	case ROTATION_ROLL_90_PITCH_180:
-
-	// FALLTHROUGH
-	case ROTATION_ROLL_270_YAW_180: {
+	case ROTATION_ROLL_90_PITCH_180: {
 			float tmp = y;
-=======
-	case ROTATION_ROLL_90_PITCH_180: {
-			tmp = y;
->>>>>>> 4f62355d
 			x = -x;
 			y = -z;
 			z = -tmp;
