/****************************************************************************
 *
 *   Copyright (c) 2013, 2014 PX4 Development Team. All rights reserved.
 *
 * Redistribution and use in source and binary forms, with or without
 * modification, are permitted provided that the following conditions
 * are met:
 *
 * 1. Redistributions of source code must retain the above copyright
 *    notice, this list of conditions and the following disclaimer.
 * 2. Redistributions in binary form must reproduce the above copyright
 *    notice, this list of conditions and the following disclaimer in
 *    the documentation and/or other materials provided with the
 *    distribution.
 * 3. Neither the name PX4 nor the names of its contributors may be
 *    used to endorse or promote products derived from this software
 *    without specific prior written permission.
 *
 * THIS SOFTWARE IS PROVIDED BY THE COPYRIGHT HOLDERS AND CONTRIBUTORS
 * "AS IS" AND ANY EXPRESS OR IMPLIED WARRANTIES, INCLUDING, BUT NOT
 * LIMITED TO, THE IMPLIED WARRANTIES OF MERCHANTABILITY AND FITNESS
 * FOR A PARTICULAR PURPOSE ARE DISCLAIMED. IN NO EVENT SHALL THE
 * COPYRIGHT OWNER OR CONTRIBUTORS BE LIABLE FOR ANY DIRECT, INDIRECT,
 * INCIDENTAL, SPECIAL, EXEMPLARY, OR CONSEQUENTIAL DAMAGES (INCLUDING,
 * BUT NOT LIMITED TO, PROCUREMENT OF SUBSTITUTE GOODS OR SERVICES; LOSS
 * OF USE, DATA, OR PROFITS; OR BUSINESS INTERRUPTION) HOWEVER CAUSED
 * AND ON ANY THEORY OF LIABILITY, WHETHER IN CONTRACT, STRICT
 * LIABILITY, OR TORT (INCLUDING NEGLIGENCE OR OTHERWISE) ARISING IN
 * ANY WAY OUT OF THE USE OF THIS SOFTWARE, EVEN IF ADVISED OF THE
 * POSSIBILITY OF SUCH DAMAGE.
 *
 ****************************************************************************/

/**
 * @file gps.cpp
 * Driver for the GPS on a serial port
 */

#include <nuttx/clock.h>
#include <sys/types.h>
#include <stdint.h>
#include <stdio.h>
#include <stdbool.h>
#include <stdlib.h>
#include <semaphore.h>
#include <string.h>
#include <fcntl.h>
#include <poll.h>
#include <errno.h>
#include <stdio.h>
#include <math.h>
#include <unistd.h>
#include <fcntl.h>
#include <nuttx/config.h>
#include <nuttx/arch.h>
#include <arch/board/board.h>
#include <drivers/drv_hrt.h>
#include <drivers/device/i2c.h>
#include <systemlib/systemlib.h>
#include <systemlib/perf_counter.h>
#include <systemlib/scheduling_priorities.h>
#include <systemlib/err.h>
#include <drivers/drv_gps.h>
#include <uORB/uORB.h>
#include <uORB/topics/vehicle_gps_position.h>
#include <uORB/topics/satellite_info.h>

#include <board_config.h>

#include "ubx.h"
#include "mtk.h"


#define TIMEOUT_5HZ 500
#define RATE_MEASUREMENT_PERIOD 5000000

/* oddly, ERROR is not defined for c++ */
#ifdef ERROR
# undef ERROR
#endif
static const int ERROR = -1;

/* class for dynamic allocation of satellite info data */
class GPS_Sat_Info
{
public:
	struct satellite_info_s 	_data;
};


class GPS : public device::CDev
{
public:
	GPS(const char *uart_path, bool fake_gps, bool enable_sat_info);
	virtual ~GPS();

	virtual int			init();

	virtual int			ioctl(struct file *filp, int cmd, unsigned long arg);

	/**
	 * Diagnostics - print some basic information about the driver.
	 */
	void				print_info();

private:

	bool				_task_should_exit;				///< flag to make the main worker task exit
	int				_serial_fd;					///< serial interface to GPS
	unsigned			_baudrate;					///< current baudrate
	char				_port[20];					///< device / serial port path
	volatile int			_task;						//< worker task
	bool				_healthy;					///< flag to signal if the GPS is ok
	bool				_baudrate_changed;				///< flag to signal that the baudrate with the GPS has changed
	bool				_mode_changed;					///< flag that the GPS mode has changed
	gps_driver_mode_t		_mode;						///< current mode
	GPS_Helper			*_Helper;					///< instance of GPS parser
	GPS_Sat_Info			*_Sat_Info;					///< instance of GPS sat info data object
	struct vehicle_gps_position_s	_report_gps_pos;				///< uORB topic for gps position
	orb_advert_t			_report_gps_pos_pub;				///< uORB pub for gps position
	struct satellite_info_s		*_p_report_sat_info;				///< pointer to uORB topic for satellite info
	orb_advert_t			_report_sat_info_pub;				///< uORB pub for satellite info
	float				_rate;						///< position update rate
	bool				_fake_gps;					///< fake gps output


	/**
	 * Try to configure the GPS, handle outgoing communication to the GPS
	 */
	void				config();

	/**
	 * Trampoline to the worker task
	 */
	static void			task_main_trampoline(void *arg);


	/**
	 * Worker task: main GPS thread that configures the GPS and parses incoming data, always running
	 */
	void				task_main(void);

	/**
	 * Set the baudrate of the UART to the GPS
	 */
	int				set_baudrate(unsigned baud);

	/**
	 * Send a reset command to the GPS
	 */
	void				cmd_reset();

};


/*
 * Driver 'main' command.
 */
extern "C" __EXPORT int gps_main(int argc, char *argv[]);

namespace
{

GPS	*g_dev;

}


GPS::GPS(const char *uart_path, bool fake_gps, bool enable_sat_info) :
	CDev("gps", GPS_DEVICE_PATH),
	_task_should_exit(false),
	_healthy(false),
	_mode_changed(false),
	_mode(GPS_DRIVER_MODE_UBX),
	_Helper(nullptr),
	_Sat_Info(nullptr),
	_report_gps_pos_pub(-1),
	_p_report_sat_info(nullptr),
	_report_sat_info_pub(-1),
	_rate(0.0f),
	_fake_gps(fake_gps)
{
	/* store port name */
	strncpy(_port, uart_path, sizeof(_port));
	/* enforce null termination */
	_port[sizeof(_port) - 1] = '\0';

	/* we need this potentially before it could be set in task_main */
	g_dev = this;
	memset(&_report_gps_pos, 0, sizeof(_report_gps_pos));

	/* create satellite info data object if requested */
	if (enable_sat_info) {
		_Sat_Info = new(GPS_Sat_Info);
		_p_report_sat_info = &_Sat_Info->_data;
		memset(_p_report_sat_info, 0, sizeof(*_p_report_sat_info));
	}

	_debug_enabled = true;
}

GPS::~GPS()
{
	/* tell the task we want it to go away */
	_task_should_exit = true;

	/* spin waiting for the task to stop */
	for (unsigned i = 0; (i < 10) && (_task != -1); i++) {
		/* give it another 100ms */
		usleep(100000);
	}

	/* well, kill it anyway, though this will probably crash */
	if (_task != -1)
		task_delete(_task);

	g_dev = nullptr;

}

int
GPS::init()
{
	int ret = ERROR;

	/* do regular cdev init */
	if (CDev::init() != OK)
		goto out;

	/* start the GPS driver worker task */
	_task = task_spawn_cmd("gps", SCHED_DEFAULT,
				SCHED_PRIORITY_SLOW_DRIVER, 1500, (main_t)&GPS::task_main_trampoline, nullptr);

	if (_task < 0) {
		warnx("task start failed: %d", errno);
		return -errno;
	}

	ret = OK;
out:
	return ret;
}

int
GPS::ioctl(struct file *filp, int cmd, unsigned long arg)
{
	lock();

	int ret = OK;

	switch (cmd) {
	case SENSORIOCRESET:
		cmd_reset();
		break;

	default:
		/* give it to parent if no one wants it */
		ret = CDev::ioctl(filp, cmd, arg);
		break;
	}

	unlock();

	return ret;
}

void
GPS::task_main_trampoline(void *arg)
{
	g_dev->task_main();
}

void
GPS::task_main()
{
	log("starting");

	/* open the serial port */
	_serial_fd = ::open(_port, O_RDWR);

	if (_serial_fd < 0) {
		log("failed to open serial port: %s err: %d", _port, errno);
		/* tell the dtor that we are exiting, set error code */
		_task = -1;
		_exit(1);
	}

	uint64_t last_rate_measurement = hrt_absolute_time();
	unsigned last_rate_count = 0;

	/* loop handling received serial bytes and also configuring in between */
	while (!_task_should_exit) {

		if (_fake_gps) {

<<<<<<< HEAD
			_report_gps_pos.timestamp_position = hrt_absolute_time();
			_report_gps_pos.lat = (int32_t)47.378301e7f;
			_report_gps_pos.lon = (int32_t)8.538777e7f;
			_report_gps_pos.alt = (int32_t)1200e3f;
			_report_gps_pos.timestamp_variance = hrt_absolute_time();
			_report_gps_pos.s_variance_m_s = 10.0f;
			_report_gps_pos.p_variance_m = 10.0f;
			_report_gps_pos.c_variance_rad = 0.1f;
			_report_gps_pos.fix_type = 3;
			_report_gps_pos.eph_m = 0.9f;
			_report_gps_pos.epv_m = 1.8f;
			_report_gps_pos.timestamp_velocity = hrt_absolute_time();
			_report_gps_pos.vel_n_m_s = 0.0f;
			_report_gps_pos.vel_e_m_s = 0.0f;
			_report_gps_pos.vel_d_m_s = 0.0f;
			_report_gps_pos.vel_m_s = sqrtf(_report_gps_pos.vel_n_m_s * _report_gps_pos.vel_n_m_s + _report_gps_pos.vel_e_m_s * _report_gps_pos.vel_e_m_s + _report_gps_pos.vel_d_m_s * _report_gps_pos.vel_d_m_s);
			_report_gps_pos.cog_rad = 0.0f;
			_report_gps_pos.vel_ned_valid = true;
=======
			_report.timestamp_position = hrt_absolute_time();
			_report.lat = (int32_t)47.378301e7f;
			_report.lon = (int32_t)8.538777e7f;
			_report.alt = (int32_t)1200e3f;
			_report.timestamp_variance = hrt_absolute_time();
			_report.s_variance_m_s = 10.0f;
			_report.p_variance_m = 10.0f;
			_report.c_variance_rad = 0.1f;
			_report.fix_type = 3;
			_report.eph = 0.9f;
			_report.epv = 1.8f;
			_report.timestamp_velocity = hrt_absolute_time();
			_report.vel_n_m_s = 0.0f;
			_report.vel_e_m_s = 0.0f;
			_report.vel_d_m_s = 0.0f;
			_report.vel_m_s = sqrtf(_report.vel_n_m_s * _report.vel_n_m_s + _report.vel_e_m_s * _report.vel_e_m_s + _report.vel_d_m_s * _report.vel_d_m_s);
			_report.cog_rad = 0.0f;
			_report.vel_ned_valid = true;
>>>>>>> 28a31708

			//no time and satellite information simulated

			if (!(_pub_blocked)) {
				if (_report_gps_pos_pub > 0) {
					orb_publish(ORB_ID(vehicle_gps_position), _report_gps_pos_pub, &_report_gps_pos);

				} else {
					_report_gps_pos_pub = orb_advertise(ORB_ID(vehicle_gps_position), &_report_gps_pos);
				}
			}

			usleep(2e5);

		} else {

			if (_Helper != nullptr) {
				delete(_Helper);
				/* set to zero to ensure parser is not used while not instantiated */
				_Helper = nullptr;
			}

			switch (_mode) {
			case GPS_DRIVER_MODE_UBX:
				_Helper = new UBX(_serial_fd, &_report_gps_pos, _p_report_sat_info);
				break;

			case GPS_DRIVER_MODE_MTK:
				_Helper = new MTK(_serial_fd, &_report_gps_pos);
				break;

			default:
				break;
			}

			unlock();

			if (_Helper->configure(_baudrate) == 0) {
				unlock();

				// GPS is obviously detected successfully, reset statistics
				_Helper->reset_update_rates();

				int helper_ret;
				while ((helper_ret = _Helper->receive(TIMEOUT_5HZ)) > 0 && !_task_should_exit) {
	//				lock();
					/* opportunistic publishing - else invalid data would end up on the bus */

					if (!(_pub_blocked)) {
						if (helper_ret & 1) {
							if (_report_gps_pos_pub > 0) {
								orb_publish(ORB_ID(vehicle_gps_position), _report_gps_pos_pub, &_report_gps_pos);

							} else {
								_report_gps_pos_pub = orb_advertise(ORB_ID(vehicle_gps_position), &_report_gps_pos);
							}
						}
						if (_p_report_sat_info && (helper_ret & 2)) {
							if (_report_sat_info_pub > 0) {
								orb_publish(ORB_ID(satellite_info), _report_sat_info_pub, _p_report_sat_info);

							} else {
								_report_sat_info_pub = orb_advertise(ORB_ID(satellite_info), _p_report_sat_info);
							}
						}
					}

					if (helper_ret & 1) {	// consider only pos info updates for rate calculation */
						last_rate_count++;
					}

					/* measure update rate every 5 seconds */
					if (hrt_absolute_time() - last_rate_measurement > RATE_MEASUREMENT_PERIOD) {
						_rate = last_rate_count / ((float)((hrt_absolute_time() - last_rate_measurement)) / 1000000.0f);
						last_rate_measurement = hrt_absolute_time();
						last_rate_count = 0;
						_Helper->store_update_rates();
						_Helper->reset_update_rates();
					}

					if (!_healthy) {
						const char *mode_str = "unknown";

						switch (_mode) {
						case GPS_DRIVER_MODE_UBX:
							mode_str = "UBX";
							break;

						case GPS_DRIVER_MODE_MTK:
							mode_str = "MTK";
							break;

						default:
							break;
						}

						warnx("module found: %s", mode_str);
						_healthy = true;
					}
				}

				if (_healthy) {
					warnx("module lost");
					_healthy = false;
					_rate = 0.0f;
				}

				lock();
			}

			lock();

			/* select next mode */
			switch (_mode) {
			case GPS_DRIVER_MODE_UBX:
				_mode = GPS_DRIVER_MODE_MTK;
				break;

			case GPS_DRIVER_MODE_MTK:
				_mode = GPS_DRIVER_MODE_UBX;
				break;

			default:
				break;
			}
		}

	}

	warnx("exiting");

	::close(_serial_fd);

	/* tell the dtor that we are exiting */
	_task = -1;
	_exit(0);
}



void
GPS::cmd_reset()
{
#ifdef GPIO_GPS_NRESET
	warnx("Toggling GPS reset pin");
	stm32_configgpio(GPIO_GPS_NRESET);
	stm32_gpiowrite(GPIO_GPS_NRESET, 0);
	usleep(100);
	stm32_gpiowrite(GPIO_GPS_NRESET, 1);
	warnx("Toggled GPS reset pin");
#endif
}

void
GPS::print_info()
{
	switch (_mode) {
	case GPS_DRIVER_MODE_UBX:
		warnx("protocol: UBX");
		break;

	case GPS_DRIVER_MODE_MTK:
		warnx("protocol: MTK");
		break;

	default:
		break;
	}

	warnx("port: %s, baudrate: %d, status: %s", _port, _baudrate, (_healthy) ? "OK" : "NOT OK");
	warnx("sat info: %s", (_p_report_sat_info != nullptr) ? "enabled" : "disabled");

<<<<<<< HEAD
	if (_report_gps_pos.timestamp_position != 0) {
		warnx("position lock: %dD, satellites: %d, last update: %8.4fms ago", (int)_report_gps_pos.fix_type,
				_report_gps_pos.satellites_used, (double)(hrt_absolute_time() - _report_gps_pos.timestamp_position) / 1000.0);
		warnx("lat: %d, lon: %d, alt: %d", _report_gps_pos.lat, _report_gps_pos.lon, _report_gps_pos.alt);
		warnx("eph: %.2fm, epv: %.2fm", (double)_report_gps_pos.eph_m, (double)_report_gps_pos.epv_m);
=======
	if (_report.timestamp_position != 0) {
		warnx("position lock: %dD, satellites: %d, last update: %8.4fms ago", (int)_report.fix_type,
				_report.satellites_visible, (double)(hrt_absolute_time() - _report.timestamp_position) / 1000.0f);
		warnx("lat: %d, lon: %d, alt: %d", _report.lat, _report.lon, _report.alt);
		warnx("eph: %.2fm, epv: %.2fm", (double)_report.eph, (double)_report.epv);
>>>>>>> 28a31708
		warnx("rate position: \t%6.2f Hz", (double)_Helper->get_position_update_rate());
		warnx("rate velocity: \t%6.2f Hz", (double)_Helper->get_velocity_update_rate());
		warnx("rate publication:\t%6.2f Hz", (double)_rate);

	}

	usleep(100000);
}

/**
 * Local functions in support of the shell command.
 */
namespace gps
{

GPS	*g_dev;

void	start(const char *uart_path, bool fake_gps, bool enable_sat_info);
void	stop();
void	test();
void	reset();
void	info();

/**
 * Start the driver.
 */
void
start(const char *uart_path, bool fake_gps, bool enable_sat_info)
{
	int fd;

	if (g_dev != nullptr)
		errx(1, "already started");

	/* create the driver */
	g_dev = new GPS(uart_path, fake_gps, enable_sat_info);

	if (g_dev == nullptr)
		goto fail;

	if (OK != g_dev->init())
		goto fail;

	/* set the poll rate to default, starts automatic data collection */
	fd = open(GPS_DEVICE_PATH, O_RDONLY);

	if (fd < 0) {
		errx(1, "Could not open device path: %s\n", GPS_DEVICE_PATH);
		goto fail;
	}

	exit(0);

fail:

	if (g_dev != nullptr) {
		delete g_dev;
		g_dev = nullptr;
	}

	errx(1, "driver start failed");
}

/**
 * Stop the driver.
 */
void
stop()
{
	delete g_dev;
	g_dev = nullptr;

	exit(0);
}

/**
 * Perform some basic functional tests on the driver;
 * make sure we can collect data from the sensor in polled
 * and automatic modes.
 */
void
test()
{

	errx(0, "PASS");
}

/**
 * Reset the driver.
 */
void
reset()
{
	int fd = open(GPS_DEVICE_PATH, O_RDONLY);

	if (fd < 0)
		err(1, "failed ");

	if (ioctl(fd, SENSORIOCRESET, 0) < 0)
		err(1, "driver reset failed");

	exit(0);
}

/**
 * Print the status of the driver.
 */
void
info()
{
	if (g_dev == nullptr)
		errx(1, "driver not running");

	g_dev->print_info();

	exit(0);
}

} // namespace


int
gps_main(int argc, char *argv[])
{

	/* set to default */
	const char *device_name = GPS_DEFAULT_UART_PORT;
	bool fake_gps = false;
	bool enable_sat_info = false;

	/*
	 * Start/load the driver.
	 */
	if (!strcmp(argv[1], "start")) {
		/* work around getopt unreliability */
		if (argc > 3) {
			if (!strcmp(argv[2], "-d")) {
				device_name = argv[3];

			} else {
				goto out;
			}
		}

		/* Detect fake gps option */
		for (int i = 2; i < argc; i++) {
			if (!strcmp(argv[i], "-f"))
				fake_gps = true;
		}

		/* Detect sat info option */
		for (int i = 2; i < argc; i++) {
			if (!strcmp(argv[i], "-s"))
				enable_sat_info = true;
		}

		gps::start(device_name, fake_gps, enable_sat_info);
	}

	if (!strcmp(argv[1], "stop"))
		gps::stop();

	/*
	 * Test the driver/device.
	 */
	if (!strcmp(argv[1], "test"))
		gps::test();

	/*
	 * Reset the driver.
	 */
	if (!strcmp(argv[1], "reset"))
		gps::reset();

	/*
	 * Print driver status.
	 */
	if (!strcmp(argv[1], "status"))
		gps::info();

out:
	errx(1, "unrecognized command, try 'start', 'stop', 'test', 'reset' or 'status' [-d /dev/ttyS0-n][-f][-s]");
}<|MERGE_RESOLUTION|>--- conflicted
+++ resolved
@@ -293,7 +293,6 @@
 
 		if (_fake_gps) {
 
-<<<<<<< HEAD
 			_report_gps_pos.timestamp_position = hrt_absolute_time();
 			_report_gps_pos.lat = (int32_t)47.378301e7f;
 			_report_gps_pos.lon = (int32_t)8.538777e7f;
@@ -303,8 +302,8 @@
 			_report_gps_pos.p_variance_m = 10.0f;
 			_report_gps_pos.c_variance_rad = 0.1f;
 			_report_gps_pos.fix_type = 3;
-			_report_gps_pos.eph_m = 0.9f;
-			_report_gps_pos.epv_m = 1.8f;
+			_report_gps_pos.eph = 0.9f;
+			_report_gps_pos.epv = 1.8f;
 			_report_gps_pos.timestamp_velocity = hrt_absolute_time();
 			_report_gps_pos.vel_n_m_s = 0.0f;
 			_report_gps_pos.vel_e_m_s = 0.0f;
@@ -312,26 +311,6 @@
 			_report_gps_pos.vel_m_s = sqrtf(_report_gps_pos.vel_n_m_s * _report_gps_pos.vel_n_m_s + _report_gps_pos.vel_e_m_s * _report_gps_pos.vel_e_m_s + _report_gps_pos.vel_d_m_s * _report_gps_pos.vel_d_m_s);
 			_report_gps_pos.cog_rad = 0.0f;
 			_report_gps_pos.vel_ned_valid = true;
-=======
-			_report.timestamp_position = hrt_absolute_time();
-			_report.lat = (int32_t)47.378301e7f;
-			_report.lon = (int32_t)8.538777e7f;
-			_report.alt = (int32_t)1200e3f;
-			_report.timestamp_variance = hrt_absolute_time();
-			_report.s_variance_m_s = 10.0f;
-			_report.p_variance_m = 10.0f;
-			_report.c_variance_rad = 0.1f;
-			_report.fix_type = 3;
-			_report.eph = 0.9f;
-			_report.epv = 1.8f;
-			_report.timestamp_velocity = hrt_absolute_time();
-			_report.vel_n_m_s = 0.0f;
-			_report.vel_e_m_s = 0.0f;
-			_report.vel_d_m_s = 0.0f;
-			_report.vel_m_s = sqrtf(_report.vel_n_m_s * _report.vel_n_m_s + _report.vel_e_m_s * _report.vel_e_m_s + _report.vel_d_m_s * _report.vel_d_m_s);
-			_report.cog_rad = 0.0f;
-			_report.vel_ned_valid = true;
->>>>>>> 28a31708
 
 			//no time and satellite information simulated
 
@@ -504,19 +483,11 @@
 	warnx("port: %s, baudrate: %d, status: %s", _port, _baudrate, (_healthy) ? "OK" : "NOT OK");
 	warnx("sat info: %s", (_p_report_sat_info != nullptr) ? "enabled" : "disabled");
 
-<<<<<<< HEAD
 	if (_report_gps_pos.timestamp_position != 0) {
 		warnx("position lock: %dD, satellites: %d, last update: %8.4fms ago", (int)_report_gps_pos.fix_type,
 				_report_gps_pos.satellites_used, (double)(hrt_absolute_time() - _report_gps_pos.timestamp_position) / 1000.0);
 		warnx("lat: %d, lon: %d, alt: %d", _report_gps_pos.lat, _report_gps_pos.lon, _report_gps_pos.alt);
-		warnx("eph: %.2fm, epv: %.2fm", (double)_report_gps_pos.eph_m, (double)_report_gps_pos.epv_m);
-=======
-	if (_report.timestamp_position != 0) {
-		warnx("position lock: %dD, satellites: %d, last update: %8.4fms ago", (int)_report.fix_type,
-				_report.satellites_visible, (double)(hrt_absolute_time() - _report.timestamp_position) / 1000.0f);
-		warnx("lat: %d, lon: %d, alt: %d", _report.lat, _report.lon, _report.alt);
-		warnx("eph: %.2fm, epv: %.2fm", (double)_report.eph, (double)_report.epv);
->>>>>>> 28a31708
+		warnx("eph: %.2fm, epv: %.2fm", (double)_report_gps_pos.eph, (double)_report_gps_pos.epv);
 		warnx("rate position: \t%6.2f Hz", (double)_Helper->get_position_update_rate());
 		warnx("rate velocity: \t%6.2f Hz", (double)_Helper->get_velocity_update_rate());
 		warnx("rate publication:\t%6.2f Hz", (double)_rate);
