/****************************************************************************
 *
 *   Copyright (C) 2013-2014 PX4 Development Team. All rights reserved.
 *
 * Redistribution and use in source and binary forms, with or without
 * modification, are permitted provided that the following conditions
 * are met:
 *
 * 1. Redistributions of source code must retain the above copyright
 *    notice, this list of conditions and the following disclaimer.
 * 2. Redistributions in binary form must reproduce the above copyright
 *    notice, this list of conditions and the following disclaimer in
 *    the documentation and/or other materials provided with the
 *    distribution.
 * 3. Neither the name PX4 nor the names of its contributors may be
 *    used to endorse or promote products derived from this software
 *    without specific prior written permission.
 *
 * THIS SOFTWARE IS PROVIDED BY THE COPYRIGHT HOLDERS AND CONTRIBUTORS
 * "AS IS" AND ANY EXPRESS OR IMPLIED WARRANTIES, INCLUDING, BUT NOT
 * LIMITED TO, THE IMPLIED WARRANTIES OF MERCHANTABILITY AND FITNESS
 * FOR A PARTICULAR PURPOSE ARE DISCLAIMED. IN NO EVENT SHALL THE
 * COPYRIGHT OWNER OR CONTRIBUTORS BE LIABLE FOR ANY DIRECT, INDIRECT,
 * INCIDENTAL, SPECIAL, EXEMPLARY, OR CONSEQUENTIAL DAMAGES (INCLUDING,
 * BUT NOT LIMITED TO, PROCUREMENT OF SUBSTITUTE GOODS OR SERVICES; LOSS
 * OF USE, DATA, OR PROFITS; OR BUSINESS INTERRUPTION) HOWEVER CAUSED
 * AND ON ANY THEORY OF LIABILITY, WHETHER IN CONTRACT, STRICT
 * LIABILITY, OR TORT (INCLUDING NEGLIGENCE OR OTHERWISE) ARISING IN
 * ANY WAY OUT OF THE USE OF THIS SOFTWARE, EVEN IF ADVISED OF THE
 * POSSIBILITY OF SUCH DAMAGE.
 *
 ****************************************************************************/

/**
 * @file commander.cpp
 * Main fail-safe handling.
 *
 * @author Petri Tanskanen <petri.tanskanen@inf.ethz.ch>
 * @author Lorenz Meier <lm@inf.ethz.ch>
 * @author Thomas Gubler <thomasgubler@student.ethz.ch>
 * @author Julian Oes <julian@oes.ch>
 * @author Anton Babushkin <anton.babushkin@me.com>
 */

#include <nuttx/config.h>
#include <pthread.h>
#include <stdio.h>
#include <stdlib.h>
#include <stdbool.h>
#include <string.h>
#include <unistd.h>
#include <fcntl.h>
#include <errno.h>
#include <systemlib/err.h>
#include <systemlib/circuit_breaker.h>
#include <debug.h>
#include <sys/prctl.h>
#include <sys/stat.h>
#include <string.h>
#include <math.h>
#include <poll.h>

#include <uORB/uORB.h>
#include <uORB/topics/sensor_combined.h>
#include <uORB/topics/battery_status.h>
#include <uORB/topics/manual_control_setpoint.h>
#include <uORB/topics/offboard_control_setpoint.h>
#include <uORB/topics/home_position.h>
#include <uORB/topics/vehicle_global_position.h>
#include <uORB/topics/vehicle_local_position.h>
#include <uORB/topics/position_setpoint_triplet.h>
#include <uORB/topics/vehicle_gps_position.h>
#include <uORB/topics/vehicle_command.h>
#include <uORB/topics/subsystem_info.h>
#include <uORB/topics/actuator_controls.h>
#include <uORB/topics/actuator_armed.h>
#include <uORB/topics/parameter_update.h>
#include <uORB/topics/differential_pressure.h>
#include <uORB/topics/safety.h>
#include <uORB/topics/system_power.h>
#include <uORB/topics/mission_result.h>
#include <uORB/topics/telemetry_status.h>

#include <drivers/drv_led.h>
#include <drivers/drv_hrt.h>
#include <drivers/drv_tone_alarm.h>

#include <mavlink/mavlink_log.h>
#include <systemlib/param/param.h>
#include <systemlib/systemlib.h>
#include <systemlib/err.h>
#include <systemlib/cpuload.h>
#include <systemlib/rc_check.h>
#include <systemlib/state_table.h>

#include "px4_custom_mode.h"
#include "commander_helper.h"
#include "state_machine_helper.h"
#include "calibration_routines.h"
#include "accelerometer_calibration.h"
#include "gyro_calibration.h"
#include "mag_calibration.h"
#include "baro_calibration.h"
#include "rc_calibration.h"
#include "airspeed_calibration.h"

/* oddly, ERROR is not defined for c++ */
#ifdef ERROR
# undef ERROR
#endif
static const int ERROR = -1;

extern struct system_load_s system_load;

/* Decouple update interval and hysteris counters, all depends on intervals */
#define COMMANDER_MONITORING_INTERVAL 50000
#define COMMANDER_MONITORING_LOOPSPERMSEC (1/(COMMANDER_MONITORING_INTERVAL/1000.0f))

#define MAVLINK_OPEN_INTERVAL 50000

#define STICK_ON_OFF_LIMIT 0.9f
#define STICK_ON_OFF_HYSTERESIS_TIME_MS 1000
#define STICK_ON_OFF_COUNTER_LIMIT (STICK_ON_OFF_HYSTERESIS_TIME_MS*COMMANDER_MONITORING_LOOPSPERMSEC)

#define POSITION_TIMEOUT		(600 * 1000)		/**< consider the local or global position estimate invalid after 600ms */
#define FAILSAFE_DEFAULT_TIMEOUT	(3 * 1000 * 1000)	/**< hysteresis time - the failsafe will trigger after 3 seconds in this state */
#define RC_TIMEOUT			500000
#define DL_TIMEOUT			5 * 1000* 1000
#define OFFBOARD_TIMEOUT		500000
#define DIFFPRESS_TIMEOUT		2000000

#define PRINT_INTERVAL	5000000
#define PRINT_MODE_REJECT_INTERVAL	2000000

enum MAV_MODE_FLAG {
	MAV_MODE_FLAG_CUSTOM_MODE_ENABLED = 1, /* 0b00000001 Reserved for future use. | */
	MAV_MODE_FLAG_TEST_ENABLED = 2, /* 0b00000010 system has a test mode enabled. This flag is intended for temporary system tests and should not be used for stable implementations. | */
	MAV_MODE_FLAG_AUTO_ENABLED = 4, /* 0b00000100 autonomous mode enabled, system finds its own goal positions. Guided flag can be set or not, depends on the actual implementation. | */
	MAV_MODE_FLAG_GUIDED_ENABLED = 8, /* 0b00001000 guided mode enabled, system flies MISSIONs / mission items. | */
	MAV_MODE_FLAG_STABILIZE_ENABLED = 16, /* 0b00010000 system stabilizes electronically its attitude (and optionally position). It needs however further control inputs to move around. | */
	MAV_MODE_FLAG_HIL_ENABLED = 32, /* 0b00100000 hardware in the loop simulation. All motors / actuators are blocked, but internal software is full operational. | */
	MAV_MODE_FLAG_MANUAL_INPUT_ENABLED = 64, /* 0b01000000 remote control input is enabled. | */
	MAV_MODE_FLAG_SAFETY_ARMED = 128, /* 0b10000000 MAV safety set to armed. Motors are enabled / running / can start. Ready to fly. | */
	MAV_MODE_FLAG_ENUM_END = 129, /*  | */
};

/* Mavlink file descriptors */
static int mavlink_fd = 0;

/* flags */
static bool commander_initialized = false;
static volatile bool thread_should_exit = false;		/**< daemon exit flag */
static volatile bool thread_running = false;		/**< daemon status flag */
static int daemon_task;				/**< Handle of daemon task / thread */

static unsigned int leds_counter;
/* To remember when last notification was sent */
static uint64_t last_print_mode_reject_time = 0;
/* if connected via USB */
static bool on_usb_power = false;

static float takeoff_alt = 5.0f;
static int parachute_enabled = 0;
static float eph_epv_threshold = 5.0f;

static struct vehicle_status_s status;
static struct actuator_armed_s armed;
static struct safety_s safety;
static struct vehicle_control_mode_s control_mode;
static struct offboard_control_setpoint_s sp_offboard;

/* tasks waiting for low prio thread */
typedef enum {
	LOW_PRIO_TASK_NONE = 0,
	LOW_PRIO_TASK_PARAM_SAVE,
	LOW_PRIO_TASK_PARAM_LOAD,
	LOW_PRIO_TASK_GYRO_CALIBRATION,
	LOW_PRIO_TASK_MAG_CALIBRATION,
	LOW_PRIO_TASK_ALTITUDE_CALIBRATION,
	LOW_PRIO_TASK_RC_CALIBRATION,
	LOW_PRIO_TASK_ACCEL_CALIBRATION,
	LOW_PRIO_TASK_AIRSPEED_CALIBRATION
} low_prio_task_t;

static low_prio_task_t low_prio_task = LOW_PRIO_TASK_NONE;

/**
 * The daemon app only briefly exists to start
 * the background job. The stack size assigned in the
 * Makefile does only apply to this management task.
 *
 * The actual stack size should be set in the call
 * to task_create().
 *
 * @ingroup apps
 */
extern "C" __EXPORT int commander_main(int argc, char *argv[]);

/**
 * Print the correct usage.
 */
void usage(const char *reason);

/**
 * React to commands that are sent e.g. from the mavlink module.
 */
bool handle_command(struct vehicle_status_s *status, const struct safety_s *safety, struct vehicle_command_s *cmd, struct actuator_armed_s *armed, struct home_position_s *home, struct vehicle_global_position_s *global_pos, orb_advert_t *home_pub);

/**
 * Mainloop of commander.
 */
int commander_thread_main(int argc, char *argv[]);

void control_status_leds(vehicle_status_s *status, const actuator_armed_s *actuator_armed, bool changed);

void check_valid(hrt_abstime timestamp, hrt_abstime timeout, bool valid_in, bool *valid_out, bool *changed);

void check_mode_switches(struct manual_control_setpoint_s *sp_man, struct vehicle_status_s *status);

transition_result_t set_main_state_rc(struct vehicle_status_s *status, struct manual_control_setpoint_s *sp_man);

void set_control_mode();

void print_reject_mode(struct vehicle_status_s *current_status, const char *msg);

void print_reject_arm(const char *msg);

void print_status();

transition_result_t check_navigation_state_machine(struct vehicle_status_s *status, struct vehicle_control_mode_s *control_mode, struct vehicle_local_position_s *local_pos);

transition_result_t arm_disarm(bool arm, const int mavlink_fd, const char *armedBy);

/**
 * Loop that runs at a lower rate and priority for calibration and parameter tasks.
 */
void *commander_low_prio_loop(void *arg);

void answer_command(struct vehicle_command_s &cmd, enum VEHICLE_CMD_RESULT result);


int commander_main(int argc, char *argv[])
{
	if (argc < 1) {
		usage("missing command");
	}

	if (!strcmp(argv[1], "start")) {

		if (thread_running) {
			warnx("commander already running");
			/* this is not an error */
			exit(0);
		}

		thread_should_exit = false;
		daemon_task = task_spawn_cmd("commander",
					     SCHED_DEFAULT,
					     SCHED_PRIORITY_MAX - 40,
					     2950,
					     commander_thread_main,
					     (argv) ? (const char **)&argv[2] : (const char **)NULL);

		while (!thread_running) {
			usleep(200);
		}

		exit(0);
	}

	if (!strcmp(argv[1], "stop")) {

		if (!thread_running) {
			errx(0, "commander already stopped");
		}

		thread_should_exit = true;

		while (thread_running) {
			usleep(200000);
			warnx(".");
		}

		warnx("terminated.");

		exit(0);
	}

	if (!strcmp(argv[1], "status")) {
		if (thread_running) {
			warnx("\tcommander is running");
			print_status();

		} else {
			warnx("\tcommander not started");
		}

		exit(0);
	}

	if (!strcmp(argv[1], "arm")) {
		arm_disarm(true, mavlink_fd, "command line");
		exit(0);
	}

	if (!strcmp(argv[1], "2")) {
		arm_disarm(false, mavlink_fd, "command line");
		exit(0);
	}

	usage("unrecognized command");
	exit(1);
}

void usage(const char *reason)
{
	if (reason) {
		fprintf(stderr, "%s\n", reason);
	}

	fprintf(stderr, "usage: daemon {start|stop|status} [-p <additional params>]\n\n");
	exit(1);
}

void print_status()
{
	warnx("usb powered: %s", (on_usb_power) ? "yes" : "no");

	/* read all relevant states */
	int state_sub = orb_subscribe(ORB_ID(vehicle_status));
	struct vehicle_status_s state;
	orb_copy(ORB_ID(vehicle_status), state_sub, &state);

	const char *armed_str;

	switch (state.arming_state) {
	case ARMING_STATE_INIT:
		armed_str = "INIT";
		break;

	case ARMING_STATE_STANDBY:
		armed_str = "STANDBY";
		break;

	case ARMING_STATE_ARMED:
		armed_str = "ARMED";
		break;

	case ARMING_STATE_ARMED_ERROR:
		armed_str = "ARMED_ERROR";
		break;

	case ARMING_STATE_STANDBY_ERROR:
		armed_str = "STANDBY_ERROR";
		break;

	case ARMING_STATE_REBOOT:
		armed_str = "REBOOT";
		break;

	case ARMING_STATE_IN_AIR_RESTORE:
		armed_str = "IN_AIR_RESTORE";
		break;

	default:
		armed_str = "ERR: UNKNOWN STATE";
		break;
	}

	close(state_sub);


	warnx("arming: %s", armed_str);
}

static orb_advert_t status_pub;

transition_result_t arm_disarm(bool arm, const int mavlink_fd_local, const char *armedBy)
{
	transition_result_t arming_res = TRANSITION_NOT_CHANGED;

	// Transition the armed state. By passing mavlink_fd to arming_state_transition it will
	// output appropriate error messages if the state cannot transition.
	arming_res = arming_state_transition(&status, &safety, arm ? ARMING_STATE_ARMED : ARMING_STATE_STANDBY, &armed, mavlink_fd_local);

	if (arming_res == TRANSITION_CHANGED && mavlink_fd) {
		mavlink_log_info(mavlink_fd_local, "[cmd] %s by %s", arm ? "ARMED" : "DISARMED", armedBy);

	} else if (arming_res == TRANSITION_DENIED) {
		tune_negative(true);
	}

	return arming_res;
}

bool handle_command(struct vehicle_status_s *status, const struct safety_s *safety, struct vehicle_command_s *cmd, struct actuator_armed_s *armed, struct home_position_s *home, struct vehicle_global_position_s *global_pos, orb_advert_t *home_pub)
{
	/* only handle commands that are meant to be handled by this system and component */
	if (cmd->target_system != status->system_id || ((cmd->target_component != status->component_id) && (cmd->target_component != 0))) { // component_id 0: valid for all components
		return false;
	}

	/* result of the command */
	enum VEHICLE_CMD_RESULT cmd_result = VEHICLE_CMD_RESULT_UNSUPPORTED;

	/* request to set different system mode */
	switch (cmd->command) {
	case VEHICLE_CMD_DO_SET_MODE: {
			uint8_t base_mode = (uint8_t)cmd->param1;
			uint8_t custom_main_mode = (uint8_t)cmd->param2;

			transition_result_t arming_ret = TRANSITION_NOT_CHANGED;

			transition_result_t main_ret = TRANSITION_NOT_CHANGED;

			/* set HIL state */
			hil_state_t new_hil_state = (base_mode & MAV_MODE_FLAG_HIL_ENABLED) ? HIL_STATE_ON : HIL_STATE_OFF;
			transition_result_t hil_ret = hil_state_transition(new_hil_state, status_pub, status, mavlink_fd);

			// Transition the arming state
			arming_ret = arm_disarm(base_mode & MAV_MODE_FLAG_SAFETY_ARMED, mavlink_fd, "set mode command");

			if (base_mode & MAV_MODE_FLAG_CUSTOM_MODE_ENABLED) {
				/* use autopilot-specific mode */
				if (custom_main_mode == PX4_CUSTOM_MAIN_MODE_MANUAL) {
					/* MANUAL */
					main_ret = main_state_transition(status, MAIN_STATE_MANUAL);

				} else if (custom_main_mode == PX4_CUSTOM_MAIN_MODE_ALTCTL) {
					/* ALTCTL */
					main_ret = main_state_transition(status, MAIN_STATE_ALTCTL);

				} else if (custom_main_mode == PX4_CUSTOM_MAIN_MODE_POSCTL) {
					/* POSCTL */
					main_ret = main_state_transition(status, MAIN_STATE_POSCTL);

				} else if (custom_main_mode == PX4_CUSTOM_MAIN_MODE_AUTO) {
					/* AUTO */
					main_ret = main_state_transition(status, MAIN_STATE_AUTO_MISSION);

				} else if (custom_main_mode == PX4_CUSTOM_MAIN_MODE_ACRO) {
					/* ACRO */
					main_ret = main_state_transition(status, MAIN_STATE_ACRO);

				} else if (custom_main_mode == PX4_CUSTOM_MAIN_MODE_OFFBOARD) {
					/* OFFBOARD */
					main_ret = main_state_transition(status, MAIN_STATE_OFFBOARD);
				}

			} else {
				/* use base mode */
				if (base_mode & MAV_MODE_FLAG_AUTO_ENABLED) {
					/* AUTO */
					main_ret = main_state_transition(status, MAIN_STATE_AUTO_MISSION);

				} else if (base_mode & MAV_MODE_FLAG_MANUAL_INPUT_ENABLED) {
					if (base_mode & MAV_MODE_FLAG_GUIDED_ENABLED) {
						/* POSCTL */
						main_ret = main_state_transition(status, MAIN_STATE_POSCTL);

					} else if (base_mode & MAV_MODE_FLAG_STABILIZE_ENABLED) {
						/* MANUAL */
						main_ret = main_state_transition(status, MAIN_STATE_MANUAL);
					}
				}
			}

			if (hil_ret != TRANSITION_DENIED && arming_ret != TRANSITION_DENIED && main_ret != TRANSITION_DENIED) {
				cmd_result = VEHICLE_CMD_RESULT_ACCEPTED;

			} else {
				cmd_result = VEHICLE_CMD_RESULT_TEMPORARILY_REJECTED;
			}
		}
		break;

	case VEHICLE_CMD_COMPONENT_ARM_DISARM: {
			// Follow exactly what the mavlink spec says for values: 0.0f for disarm, 1.0f for arm.
			// We use an float epsilon delta to test float equality.
			if (cmd->param1 != 0.0f && (fabsf(cmd->param1 - 1.0f) > 2.0f * FLT_EPSILON)) {
				mavlink_log_info(mavlink_fd, "Unsupported ARM_DISARM parameter: %.6f", (double)cmd->param1);

			} else {

				// Flick to inair restore first if this comes from an onboard system
				if (cmd->source_system == status->system_id && cmd->source_component == status->component_id) {
					status->arming_state = ARMING_STATE_IN_AIR_RESTORE;
				}

				transition_result_t arming_res = arm_disarm(cmd->param1 != 0.0f, mavlink_fd, "arm/disarm component command");

				if (arming_res == TRANSITION_DENIED) {
					mavlink_log_critical(mavlink_fd, "#audio: REJECTING component arm cmd");
					cmd_result = VEHICLE_CMD_RESULT_TEMPORARILY_REJECTED;

				} else {
					cmd_result = VEHICLE_CMD_RESULT_ACCEPTED;
				}
			}
		}
		break;

	case VEHICLE_CMD_OVERRIDE_GOTO: {
			// TODO listen vehicle_command topic directly from navigator (?)
			unsigned int mav_goto = cmd->param1;

			if (mav_goto == 0) {	// MAV_GOTO_DO_HOLD
				status->nav_state = NAVIGATION_STATE_AUTO_LOITER;
				mavlink_log_critical(mavlink_fd, "#audio: pause mission cmd");
				cmd_result = VEHICLE_CMD_RESULT_ACCEPTED;

			} else if (mav_goto == 1) {	// MAV_GOTO_DO_CONTINUE
				status->nav_state = NAVIGATION_STATE_AUTO_MISSION;
				mavlink_log_critical(mavlink_fd, "#audio: continue mission cmd");
				cmd_result = VEHICLE_CMD_RESULT_ACCEPTED;

			} else {
				mavlink_log_info(mavlink_fd, "Unsupported OVERRIDE_GOTO: %f %f %f %f %f %f %f %f",
					(double)cmd->param1,
					(double)cmd->param2,
					(double)cmd->param3,
					(double)cmd->param4,
					(double)cmd->param5,
					(double)cmd->param6,
					(double)cmd->param7);
			}
		}
		break;

#if 0
	/* Flight termination */
	case VEHICLE_CMD_DO_SET_SERVO: { //xxx: needs its own mavlink command

			//XXX: to enable the parachute, a param needs to be set
			//xxx: for safety only for now, param3 is unused by VEHICLE_CMD_DO_SET_SERVO
			if (armed->armed && cmd->param3 > 0.5 && parachute_enabled) {
				transition_result_t failsafe_res = failsafe_state_transition(status, FAILSAFE_STATE_TERMINATION);
				cmd_result = VEHICLE_CMD_RESULT_ACCEPTED;

			} else {
				/* reject parachute depoyment not armed */
				cmd_result = VEHICLE_CMD_RESULT_TEMPORARILY_REJECTED;
			}

		}
		break;
#endif

	case VEHICLE_CMD_DO_SET_HOME: {
			bool use_current = cmd->param1 > 0.5f;

			if (use_current) {
				/* use current position */
				if (status->condition_global_position_valid) {
					home->lat = global_pos->lat;
					home->lon = global_pos->lon;
					home->alt = global_pos->alt;

					home->timestamp = hrt_absolute_time();

					cmd_result = VEHICLE_CMD_RESULT_ACCEPTED;

				} else {
					cmd_result = VEHICLE_CMD_RESULT_TEMPORARILY_REJECTED;
				}

			} else {
				/* use specified position */
				home->lat = cmd->param5;
				home->lon = cmd->param6;
				home->alt = cmd->param7;

				home->timestamp = hrt_absolute_time();

				cmd_result = VEHICLE_CMD_RESULT_ACCEPTED;
			}

			if (cmd_result == VEHICLE_CMD_RESULT_ACCEPTED) {
				warnx("home: lat = %.7f, lon = %.7f, alt = %.2f ", home->lat, home->lon, (double)home->alt);
				mavlink_log_info(mavlink_fd, "[cmd] home: %.7f, %.7f, %.2f", home->lat, home->lon, (double)home->alt);

				/* announce new home position */
				if (*home_pub > 0) {
					orb_publish(ORB_ID(home_position), *home_pub, home);

				} else {
					*home_pub = orb_advertise(ORB_ID(home_position), home);
				}

				/* mark home position as set */
				status->condition_home_position_valid = true;
			}
		}
		break;

	case VEHICLE_CMD_PREFLIGHT_REBOOT_SHUTDOWN:
	case VEHICLE_CMD_PREFLIGHT_CALIBRATION:
	case VEHICLE_CMD_PREFLIGHT_SET_SENSOR_OFFSETS:
	case VEHICLE_CMD_PREFLIGHT_STORAGE:
		/* ignore commands that handled in low prio loop */
		break;

	default:
		/* Warn about unsupported commands, this makes sense because only commands
		 * to this component ID (or all) are passed by mavlink. */
		answer_command(*cmd, VEHICLE_CMD_RESULT_UNSUPPORTED);
		break;
	}

	if (cmd_result != VEHICLE_CMD_RESULT_UNSUPPORTED) {
		/* already warned about unsupported commands in "default" case */
		answer_command(*cmd, cmd_result);
	}

	/* send any requested ACKs */
	if (cmd->confirmation > 0 && cmd_result != VEHICLE_CMD_RESULT_UNSUPPORTED) {
		/* send acknowledge command */
		// XXX TODO
	}

	return true;
}

int commander_thread_main(int argc, char *argv[])
{
	/* not yet initialized */
	commander_initialized = false;

	bool arm_tune_played = false;
	bool was_armed = false;

	/* set parameters */
	param_t _param_sys_type = param_find("MAV_TYPE");
	param_t _param_system_id = param_find("MAV_SYS_ID");
	param_t _param_component_id = param_find("MAV_COMP_ID");
	param_t _param_takeoff_alt = param_find("NAV_TAKEOFF_ALT");
	param_t _param_enable_parachute = param_find("NAV_PARACHUTE_EN");
	param_t _param_enable_datalink_loss = param_find("COM_DL_LOSS_EN");

	/* welcome user */
	warnx("starting");

	const char *main_states_str[MAIN_STATE_MAX];
	main_states_str[MAIN_STATE_MANUAL]			= "MANUAL";
	main_states_str[MAIN_STATE_ALTCTL]			= "ALTCTL";
	main_states_str[MAIN_STATE_POSCTL]			= "POSCTL";
	main_states_str[MAIN_STATE_AUTO_MISSION]		= "AUTO_MISSION";
	main_states_str[MAIN_STATE_AUTO_LOITER]			= "AUTO_LOITER";
	main_states_str[MAIN_STATE_AUTO_RTL]			= "AUTO_RTL";
	main_states_str[MAIN_STATE_ACRO]			= "ACRO";
	main_states_str[MAIN_STATE_OFFBOARD]			= "OFFBOARD";

	const char *arming_states_str[ARMING_STATE_MAX];
	arming_states_str[ARMING_STATE_INIT]			= "INIT";
	arming_states_str[ARMING_STATE_STANDBY]			= "STANDBY";
	arming_states_str[ARMING_STATE_ARMED]			= "ARMED";
	arming_states_str[ARMING_STATE_ARMED_ERROR]		= "ARMED_ERROR";
	arming_states_str[ARMING_STATE_STANDBY_ERROR]		= "STANDBY_ERROR";
	arming_states_str[ARMING_STATE_REBOOT]			= "REBOOT";
	arming_states_str[ARMING_STATE_IN_AIR_RESTORE]		= "IN_AIR_RESTORE";

	const char *nav_states_str[NAVIGATION_STATE_MAX];
	nav_states_str[NAVIGATION_STATE_MANUAL]			= "MANUAL";
	nav_states_str[NAVIGATION_STATE_ALTCTL]			= "ALTCTL";
	nav_states_str[NAVIGATION_STATE_POSCTL]			= "POSCTL";
	nav_states_str[NAVIGATION_STATE_AUTO_MISSION]		= "AUTO_MISSION";
	nav_states_str[NAVIGATION_STATE_AUTO_LOITER]		= "AUTO_LOITER";
	nav_states_str[NAVIGATION_STATE_AUTO_RTL]		= "AUTO_RTL";
	nav_states_str[NAVIGATION_STATE_AUTO_RTGS]		= "AUTO_RTGS";
	nav_states_str[NAVIGATION_STATE_ACRO]			= "ACRO";
	nav_states_str[NAVIGATION_STATE_LAND]			= "LAND";
	nav_states_str[NAVIGATION_STATE_DESCEND]		= "DESCEND";
	nav_states_str[NAVIGATION_STATE_TERMINATION]		= "TERMINATION";
	nav_states_str[NAVIGATION_STATE_OFFBOARD]		= "OFFBOARD";

	/* pthread for slow low prio thread */
	pthread_t commander_low_prio_thread;

	/* initialize */
	if (led_init() != 0) {
		warnx("ERROR: Failed to initialize leds");
	}

	if (buzzer_init() != OK) {
		warnx("ERROR: Failed to initialize buzzer");
	}

	mavlink_fd = open(MAVLINK_LOG_DEVICE, 0);

	/* vehicle status topic */
	memset(&status, 0, sizeof(status));
	status.condition_landed = true;	// initialize to safe value
	// We want to accept RC inputs as default
	status.rc_input_blocked = false;
	status.main_state = MAIN_STATE_MANUAL;
	status.nav_state = NAVIGATION_STATE_MANUAL;
	status.arming_state = ARMING_STATE_INIT;
	status.hil_state = HIL_STATE_OFF;
	status.failsafe = false;

	/* neither manual nor offboard control commands have been received */
	status.offboard_control_signal_found_once = false;
	status.rc_signal_found_once = false;

	/* mark all signals lost as long as they haven't been found */
	status.rc_signal_lost = true;
	status.offboard_control_signal_lost = true;
	status.data_link_lost = true;

	/* set battery warning flag */
	status.battery_warning = VEHICLE_BATTERY_WARNING_NONE;
	status.condition_battery_voltage_valid = false;

	// XXX for now just set sensors as initialized
	status.condition_system_sensors_initialized = true;

	status.counter++;
	status.timestamp = hrt_absolute_time();

	status.condition_power_input_valid = true;
	status.avionics_power_rail_voltage = -1.0f;

	// CIRCUIT BREAKERS
	status.circuit_breaker_engaged_power_check = false;

	/* publish initial state */
	status_pub = orb_advertise(ORB_ID(vehicle_status), &status);

	/* armed topic */
	orb_advert_t armed_pub;
	/* Initialize armed with all false */
	memset(&armed, 0, sizeof(armed));

	/* vehicle control mode topic */
	memset(&control_mode, 0, sizeof(control_mode));
	orb_advert_t control_mode_pub = orb_advertise(ORB_ID(vehicle_control_mode), &control_mode);

	armed_pub = orb_advertise(ORB_ID(actuator_armed), &armed);

	/* home position */
	orb_advert_t home_pub = -1;
	struct home_position_s home;
	memset(&home, 0, sizeof(home));

	if (status_pub < 0) {
		warnx("ERROR: orb_advertise for topic vehicle_status failed (uorb app running?).\n");
		warnx("exiting.");
		exit(ERROR);
	}

	mavlink_log_info(mavlink_fd, "[cmd] started");

	int ret;

	pthread_attr_t commander_low_prio_attr;
	pthread_attr_init(&commander_low_prio_attr);
	pthread_attr_setstacksize(&commander_low_prio_attr, 2900);

	struct sched_param param;
	(void)pthread_attr_getschedparam(&commander_low_prio_attr, &param);

	/* low priority */
	param.sched_priority = SCHED_PRIORITY_DEFAULT - 50;
	(void)pthread_attr_setschedparam(&commander_low_prio_attr, &param);
	pthread_create(&commander_low_prio_thread, &commander_low_prio_attr, commander_low_prio_loop, NULL);
	pthread_attr_destroy(&commander_low_prio_attr);

	/* Start monitoring loop */
	unsigned counter = 0;
	unsigned stick_off_counter = 0;
	unsigned stick_on_counter = 0;

	bool low_battery_voltage_actions_done = false;
	bool critical_battery_voltage_actions_done = false;

	hrt_abstime last_idle_time = 0;
	hrt_abstime start_time = 0;

	bool status_changed = true;
	bool param_init_forced = true;

	bool updated = false;

	rc_calibration_check(mavlink_fd);

	/* Subscribe to safety topic */
	int safety_sub = orb_subscribe(ORB_ID(safety));
	memset(&safety, 0, sizeof(safety));
	safety.safety_switch_available = false;
	safety.safety_off = false;

	/* Subscribe to mission result topic */
	int mission_result_sub = orb_subscribe(ORB_ID(mission_result));
	struct mission_result_s mission_result;
	memset(&mission_result, 0, sizeof(mission_result));

	/* Subscribe to manual control data */
	int sp_man_sub = orb_subscribe(ORB_ID(manual_control_setpoint));
	struct manual_control_setpoint_s sp_man;
	memset(&sp_man, 0, sizeof(sp_man));

	/* Subscribe to offboard control data */
	int sp_offboard_sub = orb_subscribe(ORB_ID(offboard_control_setpoint));
	memset(&sp_offboard, 0, sizeof(sp_offboard));

	/* Subscribe to telemetry status topics */
	int telemetry_subs[TELEMETRY_STATUS_ORB_ID_NUM];
	uint64_t telemetry_last_heartbeat[TELEMETRY_STATUS_ORB_ID_NUM];
	bool telemetry_lost[TELEMETRY_STATUS_ORB_ID_NUM];

	for (int i = 0; i < TELEMETRY_STATUS_ORB_ID_NUM; i++) {
		telemetry_subs[i] = orb_subscribe(telemetry_status_orb_id[i]);
		telemetry_last_heartbeat[i] = 0;
		telemetry_lost[i] = true;
	}

	/* Subscribe to global position */
	int global_position_sub = orb_subscribe(ORB_ID(vehicle_global_position));
	struct vehicle_global_position_s global_position;
	memset(&global_position, 0, sizeof(global_position));
	/* Init EPH and EPV */
	global_position.eph = 1000.0f;
	global_position.epv = 1000.0f;

	/* Subscribe to local position data */
	int local_position_sub = orb_subscribe(ORB_ID(vehicle_local_position));
	struct vehicle_local_position_s local_position;
	memset(&local_position, 0, sizeof(local_position));

	/*
	 * The home position is set based on GPS only, to prevent a dependency between
	 * position estimator and commander. RAW GPS is more than good enough for a
	 * non-flying vehicle.
	 */

	/* Subscribe to GPS topic */
	int gps_sub = orb_subscribe(ORB_ID(vehicle_gps_position));
	struct vehicle_gps_position_s gps_position;
	memset(&gps_position, 0, sizeof(gps_position));

	/* Subscribe to sensor topic */
	int sensor_sub = orb_subscribe(ORB_ID(sensor_combined));
	struct sensor_combined_s sensors;
	memset(&sensors, 0, sizeof(sensors));

	/* Subscribe to differential pressure topic */
	int diff_pres_sub = orb_subscribe(ORB_ID(differential_pressure));
	struct differential_pressure_s diff_pres;
	memset(&diff_pres, 0, sizeof(diff_pres));

	/* Subscribe to command topic */
	int cmd_sub = orb_subscribe(ORB_ID(vehicle_command));
	struct vehicle_command_s cmd;
	memset(&cmd, 0, sizeof(cmd));

	/* Subscribe to parameters changed topic */
	int param_changed_sub = orb_subscribe(ORB_ID(parameter_update));
	struct parameter_update_s param_changed;
	memset(&param_changed, 0, sizeof(param_changed));

	/* Subscribe to battery topic */
	int battery_sub = orb_subscribe(ORB_ID(battery_status));
	struct battery_status_s battery;
	memset(&battery, 0, sizeof(battery));

	/* Subscribe to subsystem info topic */
	int subsys_sub = orb_subscribe(ORB_ID(subsystem_info));
	struct subsystem_info_s info;
	memset(&info, 0, sizeof(info));

	/* Subscribe to position setpoint triplet */
	int pos_sp_triplet_sub = orb_subscribe(ORB_ID(position_setpoint_triplet));
	struct position_setpoint_triplet_s pos_sp_triplet;
	memset(&pos_sp_triplet, 0, sizeof(pos_sp_triplet));

	/* Subscribe to system power */
	int system_power_sub = orb_subscribe(ORB_ID(system_power));
	struct system_power_s system_power;
	memset(&system_power, 0, sizeof(system_power));

	control_status_leds(&status, &armed, true);

	/* now initialized */
	commander_initialized = true;
	thread_running = true;

	start_time = hrt_absolute_time();

	transition_result_t arming_ret;

	int32_t datalink_loss_enabled = false;

	/* check which state machines for changes, clear "changed" flag */
	bool arming_state_changed = false;
	bool main_state_changed = false;
	bool failsafe_old = false;

	while (!thread_should_exit) {

		if (mavlink_fd < 0 && counter % (1000000 / MAVLINK_OPEN_INTERVAL) == 0) {
			/* try to open the mavlink log device every once in a while */
			mavlink_fd = open(MAVLINK_LOG_DEVICE, 0);
		}

		arming_ret = TRANSITION_NOT_CHANGED;


		/* update parameters */
		orb_check(param_changed_sub, &updated);

		if (updated || param_init_forced) {
			param_init_forced = false;
			/* parameters changed */
			orb_copy(ORB_ID(parameter_update), param_changed_sub, &param_changed);

			/* update parameters */
			if (!armed.armed) {
				if (param_get(_param_sys_type, &(status.system_type)) != OK) {
					warnx("failed getting new system type");
				}

				/* disable manual override for all systems that rely on electronic stabilization */
				if (status.system_type == VEHICLE_TYPE_COAXIAL ||
				    status.system_type == VEHICLE_TYPE_HELICOPTER ||
				    status.system_type == VEHICLE_TYPE_TRICOPTER ||
				    status.system_type == VEHICLE_TYPE_QUADROTOR ||
				    status.system_type == VEHICLE_TYPE_HEXAROTOR ||
				    status.system_type == VEHICLE_TYPE_OCTOROTOR) {
					status.is_rotary_wing = true;

				} else {
					status.is_rotary_wing = false;
				}

				/* check and update system / component ID */
				param_get(_param_system_id, &(status.system_id));
				param_get(_param_component_id, &(status.component_id));

				status.circuit_breaker_engaged_power_check = circuit_breaker_enabled("CBRK_SUPPLY_CHK", CBRK_SUPPLY_CHK_KEY);

				status_changed = true;

				/* re-check RC calibration */
				rc_calibration_check(mavlink_fd);
			}

			/* navigation parameters */
			param_get(_param_takeoff_alt, &takeoff_alt);
			param_get(_param_enable_parachute, &parachute_enabled);
			param_get(_param_enable_datalink_loss, &datalink_loss_enabled);
		}

<<<<<<< HEAD
		/* Perform system checks (again) once params are loaded and MAVLink is up. */
		if (!system_checked && mavlink_fd &&
			(telemetry.heartbeat_time > 0) &&
			(hrt_elapsed_time(&telemetry.heartbeat_time) < 1 * 1000 * 1000)) {

			(void)rc_calibration_check(mavlink_fd);
			system_checked = true;
		}

=======
>>>>>>> 509180ab
		orb_check(sp_man_sub, &updated);

		if (updated) {
			orb_copy(ORB_ID(manual_control_setpoint), sp_man_sub, &sp_man);
		}

		orb_check(sp_offboard_sub, &updated);

		if (updated) {
			orb_copy(ORB_ID(offboard_control_setpoint), sp_offboard_sub, &sp_offboard);
		}

<<<<<<< HEAD
		if (sp_offboard.timestamp != 0 &&
		    sp_offboard.timestamp + OFFBOARD_TIMEOUT > hrt_absolute_time()) {
			if (status.offboard_control_signal_lost) {
				status.offboard_control_signal_lost = false;
				status_changed = true;
			}
		} else {
			if (!status.offboard_control_signal_lost) {
				status.offboard_control_signal_lost = true;
				status_changed = true;
			}
		}

		orb_check(telemetry_sub, &updated);
=======
		for (int i = 0; i < TELEMETRY_STATUS_ORB_ID_NUM; i++) {
			orb_check(telemetry_subs[i], &updated);
>>>>>>> 509180ab

			if (updated) {
				struct telemetry_status_s telemetry;
				memset(&telemetry, 0, sizeof(telemetry));

				orb_copy(telemetry_status_orb_id[i], telemetry_subs[i], &telemetry);

				/* perform system checks when new telemetry link connected */
				if (mavlink_fd &&
					telemetry_last_heartbeat[i] == 0 &&
					telemetry.heartbeat_time > 0 &&
					hrt_elapsed_time(&telemetry.heartbeat_time) < DL_TIMEOUT) {

					(void)rc_calibration_check(mavlink_fd);
				}

				telemetry_last_heartbeat[i] = telemetry.heartbeat_time;
			}
		}

		orb_check(sensor_sub, &updated);

		if (updated) {
			orb_copy(ORB_ID(sensor_combined), sensor_sub, &sensors);
		}

		orb_check(diff_pres_sub, &updated);

		if (updated) {
			orb_copy(ORB_ID(differential_pressure), diff_pres_sub, &diff_pres);
		}

		orb_check(system_power_sub, &updated);

		if (updated) {
			orb_copy(ORB_ID(system_power), system_power_sub, &system_power);

			if (hrt_elapsed_time(&system_power.timestamp) < 200000) {
				if (system_power.servo_valid &&
					!system_power.brick_valid &&
					!system_power.usb_connected) {
					/* flying only on servo rail, this is unsafe */
					status.condition_power_input_valid = false;
				} else {
					status.condition_power_input_valid = true;
				}

				/* copy avionics voltage */
				status.avionics_power_rail_voltage = system_power.voltage5V_v;
			}
		}

		check_valid(diff_pres.timestamp, DIFFPRESS_TIMEOUT, true, &(status.condition_airspeed_valid), &status_changed);

		/* update safety topic */
		orb_check(safety_sub, &updated);

		if (updated) {
			orb_copy(ORB_ID(safety), safety_sub, &safety);

			/* disarm if safety is now on and still armed */
			if (status.hil_state == HIL_STATE_OFF && safety.safety_switch_available && !safety.safety_off && armed.armed) {
				arming_state_t new_arming_state = (status.arming_state == ARMING_STATE_ARMED ? ARMING_STATE_STANDBY : ARMING_STATE_STANDBY_ERROR);

				if (TRANSITION_CHANGED == arming_state_transition(&status, &safety, new_arming_state, &armed, mavlink_fd)) {
					mavlink_log_info(mavlink_fd, "[cmd] DISARMED by safety switch");
					arming_state_changed = true;
				}
			}
		}

		/* update global position estimate */
		orb_check(global_position_sub, &updated);

		if (updated) {
			/* position changed */
			orb_copy(ORB_ID(vehicle_global_position), global_position_sub, &global_position);
		}

		/* update local position estimate */
		orb_check(local_position_sub, &updated);

		if (updated) {
			/* position changed */
			orb_copy(ORB_ID(vehicle_local_position), local_position_sub, &local_position);
		}

		/* update condition_global_position_valid */
		/* hysteresis for EPH/EPV */
		bool eph_epv_good;

		if (status.condition_global_position_valid) {
			if (global_position.eph > eph_epv_threshold * 2.0f || global_position.epv > eph_epv_threshold * 2.0f) {
				eph_epv_good = false;

			} else {
				eph_epv_good = true;
			}

		} else {
			if (global_position.eph < eph_epv_threshold && global_position.epv < eph_epv_threshold) {
				eph_epv_good = true;

			} else {
				eph_epv_good = false;
			}
		}

		check_valid(global_position.timestamp, POSITION_TIMEOUT, eph_epv_good, &(status.condition_global_position_valid), &status_changed);

		/* check if GPS fix is ok */

		/* update home position */
		if (!status.condition_home_position_valid && status.condition_global_position_valid && !armed.armed &&
		    (global_position.eph < eph_epv_threshold) && (global_position.epv < eph_epv_threshold)) {

			home.lat = global_position.lat;
			home.lon = global_position.lon;
			home.alt = global_position.alt;

			home.x = local_position.x;
			home.y = local_position.y;
			home.z = local_position.z;

			warnx("home: lat = %.7f, lon = %.7f, alt = %.2f ", home.lat, home.lon, (double)home.alt);
			mavlink_log_info(mavlink_fd, "[cmd] home: %.7f, %.7f, %.2f", home.lat, home.lon, (double)home.alt);

			/* announce new home position */
			if (home_pub > 0) {
				orb_publish(ORB_ID(home_position), home_pub, &home);

			} else {
				home_pub = orb_advertise(ORB_ID(home_position), &home);
			}

			/* mark home position as set */
			status.condition_home_position_valid = true;
			tune_positive(true);
		}

		/* update condition_local_position_valid and condition_local_altitude_valid */
		/* hysteresis for EPH */
		bool local_eph_good;

		if (status.condition_global_position_valid) {
			if (local_position.eph > eph_epv_threshold * 2.0f) {
				local_eph_good = false;

			} else {
				local_eph_good = true;
			}

		} else {
			if (local_position.eph < eph_epv_threshold) {
				local_eph_good = true;

			} else {
				local_eph_good = false;
			}
		}
		check_valid(local_position.timestamp, POSITION_TIMEOUT, local_position.xy_valid && local_eph_good, &(status.condition_local_position_valid), &status_changed);
		check_valid(local_position.timestamp, POSITION_TIMEOUT, local_position.z_valid, &(status.condition_local_altitude_valid), &status_changed);

		if (status.condition_local_altitude_valid) {
			if (status.condition_landed != local_position.landed) {
				status.condition_landed = local_position.landed;
				status_changed = true;

				if (status.condition_landed) {
					mavlink_log_critical(mavlink_fd, "#audio: LANDED");

				} else {
					mavlink_log_critical(mavlink_fd, "#audio: IN AIR");
				}
			}
		}

		/* update battery status */
		orb_check(battery_sub, &updated);

		if (updated) {
			orb_copy(ORB_ID(battery_status), battery_sub, &battery);

			/* only consider battery voltage if system has been running 2s and battery voltage is valid */
			if (hrt_absolute_time() > start_time + 2000000 && battery.voltage_filtered_v > 0.0f) {
				status.battery_voltage = battery.voltage_filtered_v;
				status.battery_current = battery.current_a;
				status.condition_battery_voltage_valid = true;
				status.battery_remaining = battery_remaining_estimate_voltage(battery.voltage_filtered_v, battery.discharged_mah);
			}
		}

		/* update subsystem */
		orb_check(subsys_sub, &updated);

		if (updated) {
			orb_copy(ORB_ID(subsystem_info), subsys_sub, &info);

			warnx("subsystem changed: %d\n", (int)info.subsystem_type);

			/* mark / unmark as present */
			if (info.present) {
				status.onboard_control_sensors_present |= info.subsystem_type;

			} else {
				status.onboard_control_sensors_present &= ~info.subsystem_type;
			}

			/* mark / unmark as enabled */
			if (info.enabled) {
				status.onboard_control_sensors_enabled |= info.subsystem_type;

			} else {
				status.onboard_control_sensors_enabled &= ~info.subsystem_type;
			}

			/* mark / unmark as ok */
			if (info.ok) {
				status.onboard_control_sensors_health |= info.subsystem_type;

			} else {
				status.onboard_control_sensors_health &= ~info.subsystem_type;
			}

			status_changed = true;
		}

		/* update position setpoint triplet */
		orb_check(pos_sp_triplet_sub, &updated);

		if (updated) {
			orb_copy(ORB_ID(position_setpoint_triplet), pos_sp_triplet_sub, &pos_sp_triplet);
		}

		if (counter % (1000000 / COMMANDER_MONITORING_INTERVAL) == 0) {
			/* compute system load */
			uint64_t interval_runtime = system_load.tasks[0].total_runtime - last_idle_time;

			if (last_idle_time > 0) {
				status.load = 1.0f - ((float)interval_runtime / 1e6f);        //system load is time spent in non-idle
			}

			last_idle_time = system_load.tasks[0].total_runtime;

			/* check if board is connected via USB */
			//struct stat statbuf;
			//on_usb_power = (stat("/dev/ttyACM0", &statbuf) == 0);
		}

		/* if battery voltage is getting lower, warn using buzzer, etc. */
		if (status.condition_battery_voltage_valid && status.battery_remaining < 0.25f && !low_battery_voltage_actions_done) {
			low_battery_voltage_actions_done = true;
			mavlink_log_critical(mavlink_fd, "#audio: WARNING: LOW BATTERY");
			status.battery_warning = VEHICLE_BATTERY_WARNING_LOW;
			status_changed = true;

		} else if (status.condition_battery_voltage_valid && status.battery_remaining < 0.1f && !critical_battery_voltage_actions_done && low_battery_voltage_actions_done) {
			/* critical battery voltage, this is rather an emergency, change state machine */
			critical_battery_voltage_actions_done = true;
			mavlink_log_critical(mavlink_fd, "#audio: EMERGENCY: CRITICAL BATTERY");
			status.battery_warning = VEHICLE_BATTERY_WARNING_CRITICAL;

			if (armed.armed) {
				arming_ret = arming_state_transition(&status, &safety, ARMING_STATE_ARMED_ERROR, &armed, mavlink_fd);

				if (arming_ret == TRANSITION_CHANGED) {
					arming_state_changed = true;
				}

			} else {
				arming_ret = arming_state_transition(&status, &safety, ARMING_STATE_STANDBY_ERROR, &armed, mavlink_fd);

				if (arming_ret == TRANSITION_CHANGED) {
					arming_state_changed = true;
				}
			}
			status_changed = true;
		}

		/* End battery voltage check */

		/* If in INIT state, try to proceed to STANDBY state */
		if (status.arming_state == ARMING_STATE_INIT && low_prio_task == LOW_PRIO_TASK_NONE) {
			/* TODO: check for sensors */
			arming_ret = arming_state_transition(&status, &safety, ARMING_STATE_STANDBY, &armed, mavlink_fd);

			if (arming_ret == TRANSITION_CHANGED) {
				arming_state_changed = true;
			}

		} else {
			/* TODO: Add emergency stuff if sensors are lost */
		}


		/*
		 * Check for valid position information.
		 *
		 * If the system has a valid position source from an onboard
		 * position estimator, it is safe to operate it autonomously.
		 * The flag_vector_flight_mode_ok flag indicates that a minimum
		 * set of position measurements is available.
		 */

		orb_check(gps_sub, &updated);

		if (updated) {
			orb_copy(ORB_ID(vehicle_gps_position), gps_sub, &gps_position);
		}

		orb_check(mission_result_sub, &updated);

		if (updated) {
			orb_copy(ORB_ID(mission_result), mission_result_sub, &mission_result);
		}

		/* RC input check */
		if (!status.rc_input_blocked && sp_man.timestamp != 0 && hrt_absolute_time() < sp_man.timestamp + RC_TIMEOUT) {
			/* handle the case where RC signal was regained */
			if (!status.rc_signal_found_once) {
				status.rc_signal_found_once = true;
				mavlink_log_critical(mavlink_fd, "#audio: detected RC signal first time");
				status_changed = true;

			} else {
				if (status.rc_signal_lost) {
					mavlink_log_critical(mavlink_fd, "#audio: RC signal regained");
					status_changed = true;
				}
			}

			status.rc_signal_lost = false;

			/* check if left stick is in lower left position and we are in MANUAL or AUTO_READY mode or (ASSIST mode and landed) -> disarm
			 * do it only for rotary wings */
			if (status.is_rotary_wing &&
			    (status.arming_state == ARMING_STATE_ARMED || status.arming_state == ARMING_STATE_ARMED_ERROR) &&
			    (status.main_state == MAIN_STATE_MANUAL || status.main_state == MAIN_STATE_ACRO || status.condition_landed) &&
			    sp_man.r < -STICK_ON_OFF_LIMIT && sp_man.z < 0.1f) {

				if (stick_off_counter > STICK_ON_OFF_COUNTER_LIMIT) {
					/* disarm to STANDBY if ARMED or to STANDBY_ERROR if ARMED_ERROR */
					arming_state_t new_arming_state = (status.arming_state == ARMING_STATE_ARMED ? ARMING_STATE_STANDBY : ARMING_STATE_STANDBY_ERROR);
					arming_ret = arming_state_transition(&status, &safety, new_arming_state, &armed, mavlink_fd);
					if (arming_ret == TRANSITION_CHANGED) {
						arming_state_changed = true;
					}
					stick_off_counter = 0;

				} else {
					stick_off_counter++;
				}

			} else {
				stick_off_counter = 0;
			}

			/* check if left stick is in lower right position and we're in MANUAL mode -> arm */
			if (status.arming_state == ARMING_STATE_STANDBY &&
			    sp_man.r > STICK_ON_OFF_LIMIT && sp_man.z < 0.1f) {
				if (stick_on_counter > STICK_ON_OFF_COUNTER_LIMIT) {

					/* we check outside of the transition function here because the requirement
					 * for being in manual mode only applies to manual arming actions.
					 * the system can be armed in auto if armed via the GCS.
					 */
					if (status.main_state != MAIN_STATE_MANUAL) {
						print_reject_arm("#audio: NOT ARMING: Switch to MANUAL mode first.");
					} else {
						arming_ret = arming_state_transition(&status, &safety, ARMING_STATE_ARMED, &armed, mavlink_fd);
						if (arming_ret == TRANSITION_CHANGED) {
							arming_state_changed = true;
						}
					}

					stick_on_counter = 0;

				} else {
					stick_on_counter++;
				}

			} else {
				stick_on_counter = 0;
			}

			if (arming_ret == TRANSITION_CHANGED) {
				if (status.arming_state == ARMING_STATE_ARMED) {
					mavlink_log_info(mavlink_fd, "[cmd] ARMED by RC");

				} else {
					mavlink_log_info(mavlink_fd, "[cmd] DISARMED by RC");
				}
				arming_state_changed = true;

			} else if (arming_ret == TRANSITION_DENIED) {
				/* DENIED here indicates bug in the commander */
				mavlink_log_critical(mavlink_fd, "ERROR: arming state transition denied");
				tune_negative(true);
			}

			/* evaluate the main state machine according to mode switches */
			transition_result_t main_res = set_main_state_rc(&status, &sp_man);

			/* play tune on mode change only if armed, blink LED always */
			if (main_res == TRANSITION_CHANGED) {
				tune_positive(armed.armed);
				main_state_changed = true;

			} else if (main_res == TRANSITION_DENIED) {
				/* DENIED here indicates bug in the commander */
				mavlink_log_critical(mavlink_fd, "ERROR: main state transition denied");
			}

		} else {
			if (!status.rc_signal_lost) {
				mavlink_log_critical(mavlink_fd, "#audio: CRITICAL: RC SIGNAL LOST");
				status.rc_signal_lost = true;
				status_changed = true;
			}
		}

		/* data links check */
		bool have_link = false;
		for (int i = 0; i < TELEMETRY_STATUS_ORB_ID_NUM; i++) {
			if (hrt_elapsed_time(&telemetry_last_heartbeat[i]) < DL_TIMEOUT) {
				/* handle the case where data link was regained */
				if (telemetry_lost[i]) {
					mavlink_log_critical(mavlink_fd, "#audio: data link %i regained", i);
					telemetry_lost[i] = false;
				}
				have_link = true;

			} else {
				if (!telemetry_lost[i]) {
					mavlink_log_critical(mavlink_fd, "#audio: data link %i lost", i);
					telemetry_lost[i] = true;
				}
			}
		}

		if (have_link) {
			/* handle the case where data link was regained */
			if (status.data_link_lost) {
				status.data_link_lost = false;
				status_changed = true;
			}

		} else {
			if (!status.data_link_lost) {
				mavlink_log_critical(mavlink_fd, "#audio: CRITICAL: ALL DATA LINKS LOST");
				status.data_link_lost = true;
				status_changed = true;
			}
		}

		/* handle commands last, as the system needs to be updated to handle them */
		orb_check(cmd_sub, &updated);

		if (updated) {
			/* got command */
			orb_copy(ORB_ID(vehicle_command), cmd_sub, &cmd);

			/* handle it */
			if (handle_command(&status, &safety, &cmd, &armed, &home, &global_position, &home_pub)) {
				status_changed = true;
			}
		}

		hrt_abstime t1 = hrt_absolute_time();

		/* print new state */
		if (arming_state_changed) {
			status_changed = true;
			mavlink_log_info(mavlink_fd, "[cmd] arming state: %s", arming_states_str[status.arming_state]);

			/* update home position on arming if at least 2s from commander start spent to avoid setting home on in-air restart */
			if (armed.armed && !was_armed && hrt_absolute_time() > start_time + 2000000 && status.condition_global_position_valid &&
			    (global_position.eph < eph_epv_threshold) && (global_position.epv < eph_epv_threshold)) {

				// TODO remove code duplication
				home.lat = global_position.lat;
				home.lon = global_position.lon;
				home.alt = global_position.alt;

				home.x = local_position.x;
				home.y = local_position.y;
				home.z = local_position.z;

				warnx("home: lat = %.7f, lon = %.7f, alt = %.2f ", home.lat, home.lon, (double)home.alt);
				mavlink_log_info(mavlink_fd, "home: %.7f, %.7f, %.2f", home.lat, home.lon, (double)home.alt);

				/* announce new home position */
				if (home_pub > 0) {
					orb_publish(ORB_ID(home_position), home_pub, &home);

				} else {
					home_pub = orb_advertise(ORB_ID(home_position), &home);
				}

				/* mark home position as set */
				status.condition_home_position_valid = true;
			}
			arming_state_changed = false;
		}

		was_armed = armed.armed;

		/* now set navigation state according to failsafe and main state */
		bool nav_state_changed = set_nav_state(&status, (bool)datalink_loss_enabled,
						       mission_result.mission_finished);

		// TODO handle mode changes by commands
		if (main_state_changed) {
			status_changed = true;
			warnx("main state: %s", main_states_str[status.main_state]);
			mavlink_log_info(mavlink_fd, "[cmd] main state: %s", main_states_str[status.main_state]);
			main_state_changed = false;
		}

		if (status.failsafe != failsafe_old) {
			status_changed = true;
			mavlink_log_info(mavlink_fd, "[cmd] failsafe state: %i", status.failsafe);
			failsafe_old = status.failsafe;
		}

		if (nav_state_changed) {
			status_changed = true;
			warnx("nav state: %s", nav_states_str[status.nav_state]);
			mavlink_log_info(mavlink_fd, "[cmd] nav state: %s", nav_states_str[status.nav_state]);
		}

		/* publish states (armed, control mode, vehicle status) at least with 5 Hz */
		if (counter % (200000 / COMMANDER_MONITORING_INTERVAL) == 0 || status_changed) {
			set_control_mode();
			control_mode.timestamp = t1;
			orb_publish(ORB_ID(vehicle_control_mode), control_mode_pub, &control_mode);

			status.timestamp = t1;
			orb_publish(ORB_ID(vehicle_status), status_pub, &status);

			armed.timestamp = t1;
			orb_publish(ORB_ID(actuator_armed), armed_pub, &armed);
		}

		/* play arming and battery warning tunes */
		if (!arm_tune_played && armed.armed && (!safety.safety_switch_available || (safety.safety_switch_available && safety.safety_off))) {
			/* play tune when armed */
			set_tune(TONE_ARMING_WARNING_TUNE);
			arm_tune_played = true;

		} else if (status.battery_warning == VEHICLE_BATTERY_WARNING_CRITICAL) {
			/* play tune on battery critical */
			set_tune(TONE_BATTERY_WARNING_FAST_TUNE);

		} else if (status.battery_warning == VEHICLE_BATTERY_WARNING_LOW || status.failsafe) {
			/* play tune on battery warning or failsafe */
			set_tune(TONE_BATTERY_WARNING_SLOW_TUNE);

		} else {
			set_tune(TONE_STOP_TUNE);
		}

		/* reset arm_tune_played when disarmed */
		if (!armed.armed || (safety.safety_switch_available && !safety.safety_off)) {
			arm_tune_played = false;
		}

		fflush(stdout);
		counter++;

		int blink_state = blink_msg_state();

		if (blink_state > 0) {
			/* blinking LED message, don't touch LEDs */
			if (blink_state == 2) {
				/* blinking LED message completed, restore normal state */
				control_status_leds(&status, &armed, true);
			}

		} else {
			/* normal state */
			control_status_leds(&status, &armed, status_changed);
		}

		status_changed = false;

		usleep(COMMANDER_MONITORING_INTERVAL);
	}

	/* wait for threads to complete */
	ret = pthread_join(commander_low_prio_thread, NULL);

	if (ret) {
		warn("join failed: %d", ret);
	}

	rgbled_set_mode(RGBLED_MODE_OFF);

	/* close fds */
	led_deinit();
	buzzer_deinit();
	close(sp_man_sub);
	close(sp_offboard_sub);
	close(local_position_sub);
	close(global_position_sub);
	close(gps_sub);
	close(sensor_sub);
	close(safety_sub);
	close(cmd_sub);
	close(subsys_sub);
	close(diff_pres_sub);
	close(param_changed_sub);
	close(battery_sub);

	thread_running = false;

	return 0;
}

void
check_valid(hrt_abstime timestamp, hrt_abstime timeout, bool valid_in, bool *valid_out, bool *changed)
{
	hrt_abstime t = hrt_absolute_time();
	bool valid_new = (t < timestamp + timeout && t > timeout && valid_in);

	if (*valid_out != valid_new) {
		*valid_out = valid_new;
		*changed = true;
	}
}

void
control_status_leds(vehicle_status_s *status, const actuator_armed_s *actuator_armed, bool changed)
{
	/* driving rgbled */
	if (changed) {
		bool set_normal_color = false;

		/* set mode */
		if (status->arming_state == ARMING_STATE_ARMED) {
			rgbled_set_mode(RGBLED_MODE_ON);
			set_normal_color = true;

		} else if (status->arming_state == ARMING_STATE_ARMED_ERROR) {
			rgbled_set_mode(RGBLED_MODE_BLINK_FAST);
			rgbled_set_color(RGBLED_COLOR_RED);

		} else if (status->arming_state == ARMING_STATE_STANDBY) {
			rgbled_set_mode(RGBLED_MODE_BREATHE);
			set_normal_color = true;

		} else {	// STANDBY_ERROR and other states
			rgbled_set_mode(RGBLED_MODE_BLINK_NORMAL);
			rgbled_set_color(RGBLED_COLOR_RED);
		}

		if (set_normal_color) {
			/* set color */
			if (status->battery_warning == VEHICLE_BATTERY_WARNING_LOW || status->failsafe) {
				rgbled_set_color(RGBLED_COLOR_AMBER);
				/* VEHICLE_BATTERY_WARNING_CRITICAL handled as ARMING_STATE_ARMED_ERROR / ARMING_STATE_STANDBY_ERROR */

			} else {
				if (status->condition_local_position_valid) {
					rgbled_set_color(RGBLED_COLOR_GREEN);

				} else {
					rgbled_set_color(RGBLED_COLOR_BLUE);
				}
			}
		}
	}

#ifdef CONFIG_ARCH_BOARD_PX4FMU_V1

	/* this runs at around 20Hz, full cycle is 16 ticks = 10/16Hz */
	if (actuator_armed->armed) {
		/* armed, solid */
		led_on(LED_BLUE);

	} else if (actuator_armed->ready_to_arm) {
		/* ready to arm, blink at 1Hz */
		if (leds_counter % 20 == 0) {
			led_toggle(LED_BLUE);
		}

	} else {
		/* not ready to arm, blink at 10Hz */
		if (leds_counter % 2 == 0) {
			led_toggle(LED_BLUE);
		}
	}

#endif

	/* give system warnings on error LED, XXX maybe add memory usage warning too */
	if (status->load > 0.95f) {
		if (leds_counter % 2 == 0) {
			led_toggle(LED_AMBER);
		}

	} else {
		led_off(LED_AMBER);
	}

	leds_counter++;
}

transition_result_t
set_main_state_rc(struct vehicle_status_s *status, struct manual_control_setpoint_s *sp_man)
{
	/* set main state according to RC switches */
	transition_result_t res = TRANSITION_DENIED;

	/* offboard switch overrides main switch */
	if (sp_man->offboard_switch == SWITCH_POS_ON) {
		res = main_state_transition(status, MAIN_STATE_OFFBOARD);
		if (res == TRANSITION_DENIED) {
			print_reject_mode(status, "OFFBOARD");

		} else {
			return res;
		}
	}

	/* offboard switched off or denied, check main mode switch */
	switch (sp_man->mode_switch) {
	case SWITCH_POS_NONE:
		res = TRANSITION_NOT_CHANGED;
		break;

	case SWITCH_POS_OFF:		// MANUAL
		if (sp_man->acro_switch == SWITCH_POS_ON) {
			res = main_state_transition(status, MAIN_STATE_ACRO);

		} else {
			res = main_state_transition(status, MAIN_STATE_MANUAL);
		}
		// TRANSITION_DENIED is not possible here
		break;

	case SWITCH_POS_MIDDLE:		// ASSIST
		if (sp_man->posctl_switch == SWITCH_POS_ON) {
			res = main_state_transition(status, MAIN_STATE_POSCTL);

			if (res != TRANSITION_DENIED) {
				break;	// changed successfully or already in this state
			}

			print_reject_mode(status, "POSCTL");
		}

        // fallback to ALTCTL
		res = main_state_transition(status, MAIN_STATE_ALTCTL);

		if (res != TRANSITION_DENIED) {
			break;	// changed successfully or already in this mode
		}

		if (sp_man->posctl_switch != SWITCH_POS_ON) {
			print_reject_mode(status, "ALTCTL");
		}

		// fallback to MANUAL
		res = main_state_transition(status, MAIN_STATE_MANUAL);
		// TRANSITION_DENIED is not possible here
		break;

	case SWITCH_POS_ON:			// AUTO
		if (sp_man->return_switch == SWITCH_POS_ON) {
			res = main_state_transition(status, MAIN_STATE_AUTO_RTL);

			if (res != TRANSITION_DENIED) {
				break;	// changed successfully or already in this state
			}

            print_reject_mode(status, "AUTO_RTL");

            // fallback to LOITER if home position not set
            res = main_state_transition(status, MAIN_STATE_AUTO_LOITER);

            if (res != TRANSITION_DENIED) {
                break;  // changed successfully or already in this state
            }

		} else if (sp_man->loiter_switch == SWITCH_POS_ON) {
			res = main_state_transition(status, MAIN_STATE_AUTO_LOITER);

			if (res != TRANSITION_DENIED) {
				break;	// changed successfully or already in this state
			}

            print_reject_mode(status, "AUTO_LOITER");

		} else {
			res = main_state_transition(status, MAIN_STATE_AUTO_MISSION);

			if (res != TRANSITION_DENIED) {
				break;	// changed successfully or already in this state
			}

            print_reject_mode(status, "AUTO_MISSION");
		}

        // fallback to POSCTL
        res = main_state_transition(status, MAIN_STATE_POSCTL);

        if (res != TRANSITION_DENIED) {
            break;  // changed successfully or already in this state
        }

		// fallback to ALTCTL
		res = main_state_transition(status, MAIN_STATE_ALTCTL);

		if (res != TRANSITION_DENIED) {
			break;	// changed successfully or already in this state
		}

		// fallback to MANUAL
		res = main_state_transition(status, MAIN_STATE_MANUAL);
		// TRANSITION_DENIED is not possible here
		break;

	default:
		break;
	}

	return res;
}

void
set_control_mode()
{
	/* set vehicle_control_mode according to set_navigation_state */
	control_mode.flag_armed = armed.armed;
	/* TODO: check this */
	control_mode.flag_external_manual_override_ok = !status.is_rotary_wing;
	control_mode.flag_system_hil_enabled = status.hil_state == HIL_STATE_ON;
	control_mode.flag_control_offboard_enabled = false;

	switch (status.nav_state) {
	case NAVIGATION_STATE_MANUAL:
		control_mode.flag_control_manual_enabled = true;
		control_mode.flag_control_auto_enabled = false;
		control_mode.flag_control_rates_enabled = status.is_rotary_wing;
		control_mode.flag_control_attitude_enabled = status.is_rotary_wing;
		control_mode.flag_control_altitude_enabled = false;
		control_mode.flag_control_climb_rate_enabled = false;
		control_mode.flag_control_position_enabled = false;
		control_mode.flag_control_velocity_enabled = false;
		control_mode.flag_control_termination_enabled = false;
		break;

	case NAVIGATION_STATE_ACRO:
		control_mode.flag_control_manual_enabled = true;
		control_mode.flag_control_auto_enabled = false;
		control_mode.flag_control_rates_enabled = true;
		control_mode.flag_control_attitude_enabled = false;
		control_mode.flag_control_altitude_enabled = false;
		control_mode.flag_control_climb_rate_enabled = false;
		control_mode.flag_control_position_enabled = false;
		control_mode.flag_control_velocity_enabled = false;
		control_mode.flag_control_termination_enabled = false;
		break;

	case NAVIGATION_STATE_ALTCTL:
		control_mode.flag_control_manual_enabled = true;
		control_mode.flag_control_auto_enabled = false;
		control_mode.flag_control_rates_enabled = true;
		control_mode.flag_control_attitude_enabled = true;
		control_mode.flag_control_altitude_enabled = true;
		control_mode.flag_control_climb_rate_enabled = true;
		control_mode.flag_control_position_enabled = false;
		control_mode.flag_control_velocity_enabled = false;
		control_mode.flag_control_termination_enabled = false;
		break;

	case NAVIGATION_STATE_OFFBOARD:
		control_mode.flag_control_manual_enabled = false;
		control_mode.flag_control_auto_enabled = false;
		control_mode.flag_control_offboard_enabled = true;

		switch (sp_offboard.mode) {
		case OFFBOARD_CONTROL_MODE_DIRECT_RATES:
			control_mode.flag_control_rates_enabled = true;
			control_mode.flag_control_attitude_enabled = false;
			control_mode.flag_control_altitude_enabled = false;
			control_mode.flag_control_climb_rate_enabled = false;
			control_mode.flag_control_position_enabled = false;
			control_mode.flag_control_velocity_enabled = false;
			break;
		case OFFBOARD_CONTROL_MODE_DIRECT_ATTITUDE:
			control_mode.flag_control_rates_enabled = true;
			control_mode.flag_control_attitude_enabled = true;
			control_mode.flag_control_altitude_enabled = false;
			control_mode.flag_control_climb_rate_enabled = false;
			control_mode.flag_control_position_enabled = false;
			control_mode.flag_control_velocity_enabled = false;
			break;
		case OFFBOARD_CONTROL_MODE_DIRECT_LOCAL_NED:
		case OFFBOARD_CONTROL_MODE_DIRECT_LOCAL_OFFSET_NED:
		case OFFBOARD_CONTROL_MODE_DIRECT_BODY_NED:
		case OFFBOARD_CONTROL_MODE_DIRECT_BODY_OFFSET_NED:
			control_mode.flag_control_rates_enabled = true;
			control_mode.flag_control_attitude_enabled = true;
			control_mode.flag_control_altitude_enabled = true;
			control_mode.flag_control_climb_rate_enabled = true;
			control_mode.flag_control_position_enabled = true;
			control_mode.flag_control_velocity_enabled = true;
			//XXX: the flags could depend on sp_offboard.ignore
			break;
		default:
			control_mode.flag_control_rates_enabled = false;
			control_mode.flag_control_attitude_enabled = false;
			control_mode.flag_control_altitude_enabled = false;
			control_mode.flag_control_climb_rate_enabled = false;
			control_mode.flag_control_position_enabled = false;
			control_mode.flag_control_velocity_enabled = false;
		}
		break;

	case NAVIGATION_STATE_POSCTL:
		control_mode.flag_control_manual_enabled = true;
		control_mode.flag_control_auto_enabled = false;
		control_mode.flag_control_rates_enabled = true;
		control_mode.flag_control_attitude_enabled = true;
		control_mode.flag_control_altitude_enabled = true;
		control_mode.flag_control_climb_rate_enabled = true;
		control_mode.flag_control_position_enabled = true;
		control_mode.flag_control_velocity_enabled = true;
		control_mode.flag_control_termination_enabled = false;
		break;

	case NAVIGATION_STATE_AUTO_MISSION:
	case NAVIGATION_STATE_AUTO_LOITER:
	case NAVIGATION_STATE_AUTO_RTL:
	case NAVIGATION_STATE_AUTO_RTGS:
		control_mode.flag_control_manual_enabled = false;
		control_mode.flag_control_auto_enabled = true;
		control_mode.flag_control_rates_enabled = true;
		control_mode.flag_control_attitude_enabled = true;
		control_mode.flag_control_altitude_enabled = true;
		control_mode.flag_control_climb_rate_enabled = true;
		control_mode.flag_control_position_enabled = true;
		control_mode.flag_control_velocity_enabled = true;
		control_mode.flag_control_termination_enabled = false;
		break;

	case NAVIGATION_STATE_LAND:
		control_mode.flag_control_manual_enabled = false;
		control_mode.flag_control_auto_enabled = true;
		control_mode.flag_control_rates_enabled = true;
		control_mode.flag_control_attitude_enabled = true;
		/* in failsafe LAND mode position may be not available */
		control_mode.flag_control_position_enabled = status.condition_local_position_valid;
		control_mode.flag_control_velocity_enabled = status.condition_local_position_valid;
		control_mode.flag_control_altitude_enabled = true;
		control_mode.flag_control_climb_rate_enabled = true;
		control_mode.flag_control_termination_enabled = false;
		break;

	case NAVIGATION_STATE_TERMINATION:
		/* disable all controllers on termination */
		control_mode.flag_control_manual_enabled = false;
		control_mode.flag_control_auto_enabled = false;
		control_mode.flag_control_rates_enabled = false;
		control_mode.flag_control_attitude_enabled = false;
		control_mode.flag_control_position_enabled = false;
		control_mode.flag_control_velocity_enabled = false;
		control_mode.flag_control_altitude_enabled = false;
		control_mode.flag_control_climb_rate_enabled = false;
		control_mode.flag_control_termination_enabled = true;
		break;

	default:
		break;
	}
}

void
print_reject_mode(struct vehicle_status_s *status, const char *msg)
{
	hrt_abstime t = hrt_absolute_time();

	if (t - last_print_mode_reject_time > PRINT_MODE_REJECT_INTERVAL) {
		last_print_mode_reject_time = t;
		char s[80];
		sprintf(s, "#audio: REJECT %s", msg);
		mavlink_log_critical(mavlink_fd, s);

		/* only buzz if armed, because else we're driving people nuts indoors
		they really need to look at the leds as well. */
		tune_negative(armed.armed);
	}
}

void
print_reject_arm(const char *msg)
{
	hrt_abstime t = hrt_absolute_time();

	if (t - last_print_mode_reject_time > PRINT_MODE_REJECT_INTERVAL) {
		last_print_mode_reject_time = t;
		char s[80];
		sprintf(s, "#audio: %s", msg);
		mavlink_log_critical(mavlink_fd, s);
		tune_negative(true);
	}
}

void answer_command(struct vehicle_command_s &cmd, enum VEHICLE_CMD_RESULT result)
{
	switch (result) {
	case VEHICLE_CMD_RESULT_ACCEPTED:
		tune_positive(true);
		break;

	case VEHICLE_CMD_RESULT_DENIED:
		mavlink_log_critical(mavlink_fd, "#audio: command denied: %u", cmd.command);
		tune_negative(true);
		break;

	case VEHICLE_CMD_RESULT_FAILED:
		mavlink_log_critical(mavlink_fd, "#audio: command failed: %u", cmd.command);
		tune_negative(true);
		break;

	case VEHICLE_CMD_RESULT_TEMPORARILY_REJECTED:
		/* this needs additional hints to the user - so let other messages pass and be spoken */
		mavlink_log_critical(mavlink_fd, "command temporarily rejected: %u", cmd.command);
		tune_negative(true);
		break;

	case VEHICLE_CMD_RESULT_UNSUPPORTED:
		mavlink_log_critical(mavlink_fd, "#audio: command unsupported: %u", cmd.command);
		tune_negative(true);
		break;

	default:
		break;
	}
}

void *commander_low_prio_loop(void *arg)
{
	/* Set thread name */
	prctl(PR_SET_NAME, "commander_low_prio", getpid());

	/* Subscribe to command topic */
	int cmd_sub = orb_subscribe(ORB_ID(vehicle_command));
	struct vehicle_command_s cmd;
	memset(&cmd, 0, sizeof(cmd));

	/* wakeup source(s) */
	struct pollfd fds[1];

	/* use the gyro to pace output - XXX BROKEN if we are using the L3GD20 */
	fds[0].fd = cmd_sub;
	fds[0].events = POLLIN;

	while (!thread_should_exit) {
		/* wait for up to 200ms for data */
		int pret = poll(&fds[0], (sizeof(fds) / sizeof(fds[0])), 200);

		/* timed out - periodic check for thread_should_exit, etc. */
		if (pret == 0) {
			continue;
		}

		/* this is undesirable but not much we can do - might want to flag unhappy status */
		if (pret < 0) {
			warn("poll error %d, %d", pret, errno);
			continue;
		}

		/* if we reach here, we have a valid command */
		orb_copy(ORB_ID(vehicle_command), cmd_sub, &cmd);

		/* ignore commands the high-prio loop handles */
		if (cmd.command == VEHICLE_CMD_DO_SET_MODE ||
		    cmd.command == VEHICLE_CMD_COMPONENT_ARM_DISARM ||
		    cmd.command == VEHICLE_CMD_NAV_TAKEOFF ||
		    cmd.command == VEHICLE_CMD_DO_SET_SERVO) {
			continue;
		}

		/* only handle low-priority commands here */
		switch (cmd.command) {

		case VEHICLE_CMD_PREFLIGHT_REBOOT_SHUTDOWN:
			if (is_safe(&status, &safety, &armed)) {

				if (((int)(cmd.param1)) == 1) {
					answer_command(cmd, VEHICLE_CMD_RESULT_ACCEPTED);
					usleep(100000);
					/* reboot */
					systemreset(false);

				} else if (((int)(cmd.param1)) == 3) {
					answer_command(cmd, VEHICLE_CMD_RESULT_ACCEPTED);
					usleep(100000);
					/* reboot to bootloader */
					systemreset(true);

				} else {
					answer_command(cmd, VEHICLE_CMD_RESULT_DENIED);
				}

			} else {
				answer_command(cmd, VEHICLE_CMD_RESULT_DENIED);
			}

			break;

		case VEHICLE_CMD_PREFLIGHT_CALIBRATION: {

				int calib_ret = ERROR;

				/* try to go to INIT/PREFLIGHT arming state */
				if (TRANSITION_DENIED == arming_state_transition(&status, &safety, ARMING_STATE_INIT, &armed, mavlink_fd)) {
					answer_command(cmd, VEHICLE_CMD_RESULT_DENIED);
					break;
				}

				if ((int)(cmd.param1) == 1) {
					/* gyro calibration */
					answer_command(cmd, VEHICLE_CMD_RESULT_ACCEPTED);
					calib_ret = do_gyro_calibration(mavlink_fd);

				} else if ((int)(cmd.param2) == 1) {
					/* magnetometer calibration */
					answer_command(cmd, VEHICLE_CMD_RESULT_ACCEPTED);
					calib_ret = do_mag_calibration(mavlink_fd);

				} else if ((int)(cmd.param3) == 1) {
					/* zero-altitude pressure calibration */
					answer_command(cmd, VEHICLE_CMD_RESULT_DENIED);

				} else if ((int)(cmd.param4) == 1) {
					/* RC calibration */
					answer_command(cmd, VEHICLE_CMD_RESULT_ACCEPTED);
					/* disable RC control input completely */
					status.rc_input_blocked = true;
					calib_ret = OK;
					mavlink_log_info(mavlink_fd, "CAL: Disabling RC IN");

				} else if ((int)(cmd.param4) == 2) {
					/* RC trim calibration */
					answer_command(cmd, VEHICLE_CMD_RESULT_ACCEPTED);
					calib_ret = do_trim_calibration(mavlink_fd);

				} else if ((int)(cmd.param5) == 1) {
					/* accelerometer calibration */
					answer_command(cmd, VEHICLE_CMD_RESULT_ACCEPTED);
					calib_ret = do_accel_calibration(mavlink_fd);

				} else if ((int)(cmd.param6) == 1) {
					/* airspeed calibration */
					answer_command(cmd, VEHICLE_CMD_RESULT_ACCEPTED);
					calib_ret = do_airspeed_calibration(mavlink_fd);

				} else if ((int)(cmd.param4) == 0) {
					/* RC calibration ended - have we been in one worth confirming? */
					if (status.rc_input_blocked) {
						answer_command(cmd, VEHICLE_CMD_RESULT_ACCEPTED);
						/* enable RC control input */
						status.rc_input_blocked = false;
						mavlink_log_info(mavlink_fd, "CAL: Re-enabling RC IN");
					}

					/* this always succeeds */
					calib_ret = OK;

				}

				if (calib_ret == OK) {
					tune_positive(true);

				} else {
					tune_negative(true);
				}

				arming_state_transition(&status, &safety, ARMING_STATE_STANDBY, &armed, mavlink_fd);

				break;
			}

		case VEHICLE_CMD_PREFLIGHT_STORAGE: {

				if (((int)(cmd.param1)) == 0) {
					int ret = param_load_default();

					if (ret == OK) {
						mavlink_log_info(mavlink_fd, "[cmd] parameters loaded");
						answer_command(cmd, VEHICLE_CMD_RESULT_ACCEPTED);

					} else {
						mavlink_log_critical(mavlink_fd, "#audio: parameters load ERROR");

						/* convenience as many parts of NuttX use negative errno */
						if (ret < 0) {
							ret = -ret;
						}

						if (ret < 1000) {
							mavlink_log_critical(mavlink_fd, "#audio: %s", strerror(ret));
						}

						answer_command(cmd, VEHICLE_CMD_RESULT_FAILED);
					}

				} else if (((int)(cmd.param1)) == 1) {
					int ret = param_save_default();

					if (ret == OK) {
						mavlink_log_info(mavlink_fd, "[cmd] parameters saved");
						answer_command(cmd, VEHICLE_CMD_RESULT_ACCEPTED);

					} else {
						mavlink_log_critical(mavlink_fd, "#audio: parameters save error");

						/* convenience as many parts of NuttX use negative errno */
						if (ret < 0) {
							ret = -ret;
						}

						if (ret < 1000) {
							mavlink_log_critical(mavlink_fd, "#audio: %s", strerror(ret));
						}

						answer_command(cmd, VEHICLE_CMD_RESULT_FAILED);
					}
				}

				break;
			}

		case VEHICLE_CMD_START_RX_PAIR:
			/* handled in the IO driver */
			break;

		default:
			/* don't answer on unsupported commands, it will be done in main loop */
			break;
		}

		/* send any requested ACKs */
		if (cmd.confirmation > 0 && cmd.command != VEHICLE_CMD_DO_SET_MODE
		    && cmd.command != VEHICLE_CMD_COMPONENT_ARM_DISARM) {
			/* send acknowledge command */
			// XXX TODO
		}
	}

	close(cmd_sub);

	return NULL;
}<|MERGE_RESOLUTION|>--- conflicted
+++ resolved
@@ -950,18 +950,6 @@
 			param_get(_param_enable_datalink_loss, &datalink_loss_enabled);
 		}
 
-<<<<<<< HEAD
-		/* Perform system checks (again) once params are loaded and MAVLink is up. */
-		if (!system_checked && mavlink_fd &&
-			(telemetry.heartbeat_time > 0) &&
-			(hrt_elapsed_time(&telemetry.heartbeat_time) < 1 * 1000 * 1000)) {
-
-			(void)rc_calibration_check(mavlink_fd);
-			system_checked = true;
-		}
-
-=======
->>>>>>> 509180ab
 		orb_check(sp_man_sub, &updated);
 
 		if (updated) {
@@ -974,7 +962,6 @@
 			orb_copy(ORB_ID(offboard_control_setpoint), sp_offboard_sub, &sp_offboard);
 		}
 
-<<<<<<< HEAD
 		if (sp_offboard.timestamp != 0 &&
 		    sp_offboard.timestamp + OFFBOARD_TIMEOUT > hrt_absolute_time()) {
 			if (status.offboard_control_signal_lost) {
@@ -988,11 +975,8 @@
 			}
 		}
 
-		orb_check(telemetry_sub, &updated);
-=======
 		for (int i = 0; i < TELEMETRY_STATUS_ORB_ID_NUM; i++) {
 			orb_check(telemetry_subs[i], &updated);
->>>>>>> 509180ab
 
 			if (updated) {
 				struct telemetry_status_s telemetry;
