/****************************************************************************
 *
 *   Copyright (c) 2012, 2013 PX4 Development Team. All rights reserved.
 *
 * Redistribution and use in source and binary forms, with or without
 * modification, are permitted provided that the following conditions
 * are met:
 *
 * 1. Redistributions of source code must retain the above copyright
 *    notice, this list of conditions and the following disclaimer.
 * 2. Redistributions in binary form must reproduce the above copyright
 *    notice, this list of conditions and the following disclaimer in
 *    the documentation and/or other materials provided with the
 *    distribution.
 * 3. Neither the name PX4 nor the names of its contributors may be
 *    used to endorse or promote products derived from this software
 *    without specific prior written permission.
 *
 * THIS SOFTWARE IS PROVIDED BY THE COPYRIGHT HOLDERS AND CONTRIBUTORS
 * "AS IS" AND ANY EXPRESS OR IMPLIED WARRANTIES, INCLUDING, BUT NOT
 * LIMITED TO, THE IMPLIED WARRANTIES OF MERCHANTABILITY AND FITNESS
 * FOR A PARTICULAR PURPOSE ARE DISCLAIMED. IN NO EVENT SHALL THE
 * COPYRIGHT OWNER OR CONTRIBUTORS BE LIABLE FOR ANY DIRECT, INDIRECT,
 * INCIDENTAL, SPECIAL, EXEMPLARY, OR CONSEQUENTIAL DAMAGES (INCLUDING,
 * BUT NOT LIMITED TO, PROCUREMENT OF SUBSTITUTE GOODS OR SERVICES; LOSS
 * OF USE, DATA, OR PROFITS; OR BUSINESS INTERRUPTION) HOWEVER CAUSED
 * AND ON ANY THEORY OF LIABILITY, WHETHER IN CONTRACT, STRICT
 * LIABILITY, OR TORT (INCLUDING NEGLIGENCE OR OTHERWISE) ARISING IN
 * ANY WAY OUT OF THE USE OF THIS SOFTWARE, EVEN IF ADVISED OF THE
 * POSSIBILITY OF SUCH DAMAGE.
 *
 ****************************************************************************/

/**
 * @file registers.c
 *
 * Implementation of the PX4IO register space.
 */

#include <nuttx/config.h>

#include <stdbool.h>
#include <stdlib.h>
#include <string.h>

#include <drivers/drv_hrt.h>
#include <drivers/drv_pwm_output.h>
#include <systemlib/systemlib.h>
#include <stm32_pwr.h>

#include "px4io.h"
#include "protocol.h"

static int	registers_set_one(uint8_t page, uint8_t offset, uint16_t value);
static void	pwm_configure_rates(uint16_t map, uint16_t defaultrate, uint16_t altrate);

/**
 * PAGE 0
 *
 * Static configuration parameters.
 */
static const uint16_t	r_page_config[] = {
	[PX4IO_P_CONFIG_PROTOCOL_VERSION]	= PX4IO_PROTOCOL_VERSION,
#ifdef CONFIG_ARCH_BOARD_PX4IO_V2
	[PX4IO_P_CONFIG_HARDWARE_VERSION]	= 2,
#else
	[PX4IO_P_CONFIG_HARDWARE_VERSION]	= 1,
#endif
	[PX4IO_P_CONFIG_BOOTLOADER_VERSION]	= 3,	/* XXX hardcoded magic number */
	[PX4IO_P_CONFIG_MAX_TRANSFER]		= 64,	/* XXX hardcoded magic number */
	[PX4IO_P_CONFIG_CONTROL_COUNT]		= PX4IO_CONTROL_CHANNELS,
	[PX4IO_P_CONFIG_ACTUATOR_COUNT]		= PX4IO_SERVO_COUNT,
	[PX4IO_P_CONFIG_RC_INPUT_COUNT]		= PX4IO_RC_INPUT_CHANNELS,
	[PX4IO_P_CONFIG_ADC_INPUT_COUNT]	= PX4IO_ADC_CHANNEL_COUNT,
	[PX4IO_P_CONFIG_RELAY_COUNT]		= PX4IO_RELAY_CHANNELS,
};

/**
 * PAGE 1
 *
 * Status values.
 */
uint16_t		r_page_status[] = {
	[PX4IO_P_STATUS_FREEMEM]		= 0,
	[PX4IO_P_STATUS_CPULOAD]		= 0,
	[PX4IO_P_STATUS_FLAGS]			= 0,
	[PX4IO_P_STATUS_ALARMS]			= 0,
	[PX4IO_P_STATUS_VBATT]			= 0,
	[PX4IO_P_STATUS_IBATT]			= 0,
	[PX4IO_P_STATUS_VSERVO]			= 0,
	[PX4IO_P_STATUS_VRSSI]			= 0,
	[PX4IO_P_STATUS_PRSSI]			= 0
};

/**
 * PAGE 2
 *
 * Post-mixed actuator values.
 */
uint16_t 		r_page_actuators[PX4IO_SERVO_COUNT];

/**
 * PAGE 3
 *
 * Servo PWM values
 */
uint16_t		r_page_servos[PX4IO_SERVO_COUNT];

/**
 * PAGE 4
 *
 * Raw RC input
 */
uint16_t		r_page_raw_rc_input[] =
{
	[PX4IO_P_RAW_RC_COUNT]			= 0,
<<<<<<< HEAD
	[PX4IO_P_RAW_RC_BASE ... (PX4IO_P_RAW_RC_BASE + PX4IO_RC_INPUT_CHANNELS)] = 0
=======
	[PX4IO_P_RAW_RC_BASE ... (PX4IO_P_RAW_RC_BASE + 24)] = 0 // XXX ensure we have enough space to decode beefy RX, will be replaced by patch soon
>>>>>>> 831f153b
};

/**
 * PAGE 5
 *
 * Scaled/routed RC input
 */
uint16_t		r_page_rc_input[] = {
	[PX4IO_P_RC_VALID]			= 0,
	[PX4IO_P_RC_BASE ... (PX4IO_P_RC_BASE + PX4IO_RC_MAPPED_CONTROL_CHANNELS)] = 0
};

/**
 * Scratch page; used for registers that are constructed as-read.
 *
 * PAGE 6 Raw ADC input.
 * PAGE 7 PWM rate maps.
 */
uint16_t		r_page_scratch[32];

/**
 * PAGE 100
 *
 * Setup registers
 */
volatile uint16_t	r_page_setup[] =
{
	[PX4IO_P_SETUP_FEATURES]		= 0,
	[PX4IO_P_SETUP_ARMING]			= 0,
	[PX4IO_P_SETUP_PWM_RATES]		= 0,
	[PX4IO_P_SETUP_PWM_DEFAULTRATE]		= 50,
	[PX4IO_P_SETUP_PWM_ALTRATE]		= 200,
#ifdef CONFIG_ARCH_BOARD_PX4IO_V1
	[PX4IO_P_SETUP_RELAYS]			= 0,
#endif
#ifdef ADC_VSERVO
	[PX4IO_P_SETUP_VSERVO_SCALE]		= 10000,
#else
	[PX4IO_P_SETUP_VBATT_SCALE]		= 10000,
#endif
	[PX4IO_P_SETUP_SET_DEBUG]		= 0,
	[PX4IO_P_SETUP_REBOOT_BL]		= 0,
	[PX4IO_P_SETUP_CRC ... (PX4IO_P_SETUP_CRC+1)] = 0,
};

#define PX4IO_P_SETUP_FEATURES_VALID	(0)
#define PX4IO_P_SETUP_ARMING_VALID	(PX4IO_P_SETUP_ARMING_FMU_ARMED | \
					 PX4IO_P_SETUP_ARMING_MANUAL_OVERRIDE_OK | \
					 PX4IO_P_SETUP_ARMING_INAIR_RESTART_OK | \
					 PX4IO_P_SETUP_ARMING_IO_ARM_OK | \
					 PX4IO_P_SETUP_ARMING_FAILSAFE_CUSTOM | \
					 PX4IO_P_SETUP_ARMING_ALWAYS_PWM_ENABLE | \
					 PX4IO_P_SETUP_ARMING_RC_HANDLING_DISABLED)
#define PX4IO_P_SETUP_RATES_VALID	((1 << PX4IO_SERVO_COUNT) - 1)
#define PX4IO_P_SETUP_RELAYS_VALID	((1 << PX4IO_RELAY_CHANNELS) - 1)

/**
 * PAGE 101
 *
 * Control values from the FMU.
 */
volatile uint16_t	r_page_controls[PX4IO_CONTROL_GROUPS * PX4IO_CONTROL_CHANNELS];

/*
 * PAGE 102 does not have a buffer.
 */

/**
 * PAGE 103
 *
 * R/C channel input configuration.
 */
uint16_t		r_page_rc_input_config[PX4IO_RC_INPUT_CHANNELS * PX4IO_P_RC_CONFIG_STRIDE];

/* valid options */
#define PX4IO_P_RC_CONFIG_OPTIONS_VALID	(PX4IO_P_RC_CONFIG_OPTIONS_REVERSE | PX4IO_P_RC_CONFIG_OPTIONS_ENABLED)

/*
 * PAGE 104 uses r_page_servos.
 */

/**
 * PAGE 105
 *
 * Failsafe servo PWM values
 * 
 * Disable pulses as default.
 */
uint16_t		r_page_servo_failsafe[PX4IO_SERVO_COUNT] = { 0, 0, 0, 0, 0, 0, 0, 0 };

/**
 * PAGE 106
 *
 * minimum PWM values when armed
 *
 */
uint16_t		r_page_servo_control_min[PX4IO_SERVO_COUNT] = { PWM_DEFAULT_MIN, PWM_DEFAULT_MIN, PWM_DEFAULT_MIN, PWM_DEFAULT_MIN, PWM_DEFAULT_MIN, PWM_DEFAULT_MIN, PWM_DEFAULT_MIN, PWM_DEFAULT_MIN };

/**
 * PAGE 107
 *
 * maximum PWM values when armed
 *
 */
uint16_t		r_page_servo_control_max[PX4IO_SERVO_COUNT] = { PWM_DEFAULT_MAX, PWM_DEFAULT_MAX, PWM_DEFAULT_MAX, PWM_DEFAULT_MAX, PWM_DEFAULT_MAX, PWM_DEFAULT_MAX, PWM_DEFAULT_MAX, PWM_DEFAULT_MAX };

/**
 * PAGE 108
 *
 * disarmed PWM values for difficult ESCs
 *
 */
uint16_t		r_page_servo_disarmed[PX4IO_SERVO_COUNT] = { 0, 0, 0, 0, 0, 0, 0, 0 };

int
registers_set(uint8_t page, uint8_t offset, const uint16_t *values, unsigned num_values)
{

	switch (page) {

		/* handle bulk controls input */
	case PX4IO_PAGE_CONTROLS:

		/* copy channel data */
		while ((offset < PX4IO_CONTROL_GROUPS * PX4IO_CONTROL_CHANNELS) && (num_values > 0)) {

			/* XXX range-check value? */
			r_page_controls[offset] = *values;

			offset++;
			num_values--;
			values++;
		}

		system_state.fmu_data_received_time = hrt_absolute_time();
		r_status_flags |= PX4IO_P_STATUS_FLAGS_FMU_OK;
		r_status_flags &= ~PX4IO_P_STATUS_FLAGS_RAW_PWM;
		
		break;

		/* handle raw PWM input */
	case PX4IO_PAGE_DIRECT_PWM:

		/* copy channel data */
		while ((offset < PX4IO_CONTROL_CHANNELS) && (num_values > 0)) {

			/* XXX range-check value? */
			r_page_servos[offset] = *values;

			offset++;
			num_values--;
			values++;
		}

		system_state.fmu_data_received_time = hrt_absolute_time();
		r_status_flags |= PX4IO_P_STATUS_FLAGS_FMU_OK | PX4IO_P_STATUS_FLAGS_RAW_PWM;

		break;

		/* handle setup for servo failsafe values */
	case PX4IO_PAGE_FAILSAFE_PWM:

		/* copy channel data */
		while ((offset < PX4IO_SERVO_COUNT) && (num_values > 0)) {

			if (*values == 0) {
				/* ignore 0 */
			} else if (*values < PWM_LOWEST_MIN) {
				r_page_servo_failsafe[offset] = PWM_LOWEST_MIN;
			} else if (*values > PWM_HIGHEST_MAX) {
				r_page_servo_failsafe[offset] = PWM_HIGHEST_MAX;
			} else {
				r_page_servo_failsafe[offset] = *values;
			}

			/* flag the failsafe values as custom */
			r_setup_arming |= PX4IO_P_SETUP_ARMING_FAILSAFE_CUSTOM;

			offset++;
			num_values--;
			values++;
		}
		break;

	case PX4IO_PAGE_CONTROL_MIN_PWM:

		/* copy channel data */
		while ((offset < PX4IO_SERVO_COUNT) && (num_values > 0)) {

			if (*values == 0) {
				/* ignore 0 */
			} else if (*values > PWM_HIGHEST_MIN) {
				r_page_servo_control_min[offset] = PWM_HIGHEST_MIN;
			} else if (*values < PWM_LOWEST_MIN) {
				r_page_servo_control_min[offset] = PWM_LOWEST_MIN;
			} else {
				r_page_servo_control_min[offset] = *values;
			}

			offset++;
			num_values--;
			values++;
		}
		break;
	
	case PX4IO_PAGE_CONTROL_MAX_PWM:

		/* copy channel data */
		while ((offset < PX4IO_SERVO_COUNT) && (num_values > 0)) {

			if (*values == 0) {
				/* ignore 0 */
			} else if (*values > PWM_HIGHEST_MAX) {
				r_page_servo_control_max[offset] = PWM_HIGHEST_MAX;
			} else if (*values < PWM_LOWEST_MAX) {
				r_page_servo_control_max[offset] = PWM_LOWEST_MAX;
			} else {
				r_page_servo_control_max[offset] = *values;
			}

			offset++;
			num_values--;
			values++;
		}
		break;

	case PX4IO_PAGE_DISARMED_PWM:
		{
			/* flag for all outputs */
			bool all_disarmed_off = true;

			/* copy channel data */
			while ((offset < PX4IO_SERVO_COUNT) && (num_values > 0)) {

				if (*values == 0) {
					/* 0 means disabling always PWM */
					r_page_servo_disarmed[offset] = 0;
				} else if (*values < PWM_LOWEST_MIN) {
					r_page_servo_disarmed[offset] = PWM_LOWEST_MIN;
					all_disarmed_off = false;
				} else if (*values > PWM_HIGHEST_MAX) {
					r_page_servo_disarmed[offset] = PWM_HIGHEST_MAX;
					all_disarmed_off = false;
				} else {
					r_page_servo_disarmed[offset] = *values;
					all_disarmed_off = false;
				}

				offset++;
				num_values--;
				values++;
			}

			if (all_disarmed_off) {
				/* disable PWM output if disarmed */
				r_setup_arming &= ~(PX4IO_P_SETUP_ARMING_ALWAYS_PWM_ENABLE);
			} else {
				/* enable PWM output always */
				r_setup_arming |= PX4IO_P_SETUP_ARMING_ALWAYS_PWM_ENABLE;
			}
		}
		break;

		/* handle text going to the mixer parser */
	case PX4IO_PAGE_MIXERLOAD:
		mixer_handle_text(values, num_values * sizeof(*values));
		break;

	default:
		/* avoid offset wrap */
		if ((offset + num_values) > 255)
			num_values = 255 - offset;

		/* iterate individual registers, set each in turn */
		while (num_values--) {
			if (registers_set_one(page, offset, *values))
				return -1;
			offset++;
			values++;
		}
		break;
	}
	return 0;
}

static int
registers_set_one(uint8_t page, uint8_t offset, uint16_t value)
{
	switch (page) {

	case PX4IO_PAGE_STATUS:
		switch (offset) {
		case PX4IO_P_STATUS_ALARMS:
			/* clear bits being written */
			r_status_alarms &= ~value;
			break;

		case PX4IO_P_STATUS_FLAGS:
			/* 
			 * Allow FMU override of arming state (to allow in-air restores),
			 * but only if the arming state is not in sync on the IO side.
			 */
			if (!(r_status_flags & PX4IO_P_STATUS_FLAGS_ARM_SYNC)) {
				r_status_flags = value;
			}
			break;

		default:
			/* just ignore writes to other registers in this page */
			break;
		}
		break;

	case PX4IO_PAGE_SETUP:
		switch (offset) {
		case PX4IO_P_SETUP_FEATURES:

			value &= PX4IO_P_SETUP_FEATURES_VALID;
			r_setup_features = value;

			/* no implemented feature selection at this point */

			break;

		case PX4IO_P_SETUP_ARMING:

			value &= PX4IO_P_SETUP_ARMING_VALID;

			/*
			 * Update arming state - disarm if no longer OK.
			 * This builds on the requirement that the FMU driver
			 * asks about the FMU arming state on initialization,
			 * so that an in-air reset of FMU can not lead to a
			 * lockup of the IO arming state.
			 */

			// XXX do not reset IO's safety state by FMU for now
			// if ((r_setup_arming & PX4IO_P_SETUP_ARMING_FMU_ARMED) && !(value & PX4IO_P_SETUP_ARMING_FMU_ARMED)) {
			// 	r_status_flags &= ~PX4IO_P_STATUS_FLAGS_ARMED;
			// }

			if (value & PX4IO_P_SETUP_ARMING_RC_HANDLING_DISABLED) {
				r_status_flags |= PX4IO_P_STATUS_FLAGS_INIT_OK;
			}

			r_setup_arming = value;

			break;

		case PX4IO_P_SETUP_PWM_RATES:
			value &= PX4IO_P_SETUP_RATES_VALID;
			pwm_configure_rates(value, r_setup_pwm_defaultrate, r_setup_pwm_altrate);
			break;

		case PX4IO_P_SETUP_PWM_DEFAULTRATE:
			if (value < 50)
				value = 50;
			if (value > 400)
				value = 400;
			pwm_configure_rates(r_setup_pwm_rates, value, r_setup_pwm_altrate);
			break;

		case PX4IO_P_SETUP_PWM_ALTRATE:
			if (value < 50)
				value = 50;
			if (value > 400)
				value = 400;
			pwm_configure_rates(r_setup_pwm_rates, r_setup_pwm_defaultrate, value);
			break;

#ifdef CONFIG_ARCH_BOARD_PX4IO_V1
		case PX4IO_P_SETUP_RELAYS:
			value &= PX4IO_P_SETUP_RELAYS_VALID;
			r_setup_relays = value;
			POWER_RELAY1((value & PX4IO_P_SETUP_RELAYS_POWER1) ? 1 : 0);
			POWER_RELAY2((value & PX4IO_P_SETUP_RELAYS_POWER2) ? 1 : 0);
			POWER_ACC1((value & PX4IO_P_SETUP_RELAYS_ACC1) ? 1 : 0);
			POWER_ACC2((value & PX4IO_P_SETUP_RELAYS_ACC2) ? 1 : 0);
			break;
#endif

		case PX4IO_P_SETUP_VBATT_SCALE:
			r_page_setup[PX4IO_P_SETUP_VBATT_SCALE] = value;
			break;

		case PX4IO_P_SETUP_SET_DEBUG:
			r_page_setup[PX4IO_P_SETUP_SET_DEBUG] = value;
			isr_debug(0, "set debug %u\n", (unsigned)r_page_setup[PX4IO_P_SETUP_SET_DEBUG]);
			break;

		case PX4IO_P_SETUP_REBOOT_BL:
			if ((r_status_flags & PX4IO_P_STATUS_FLAGS_SAFETY_OFF) ||
			    (r_status_flags & PX4IO_P_STATUS_FLAGS_OVERRIDE) ||
			    (r_setup_arming & PX4IO_P_SETUP_ARMING_FMU_ARMED)) {
				// don't allow reboot while armed
				break;
			}

			// check the magic value
			if (value != PX4IO_REBOOT_BL_MAGIC)
				break;
                        
                        // note that we don't set BL_WAIT_MAGIC in
                        // BKP_DR1 as that is not necessary given the
                        // timing of the forceupdate command. The
                        // bootloader on px4io waits for enough time
                        // anyway, and this method works with older
                        // bootloader versions (tested with both
                        // revision 3 and revision 4).

			up_systemreset();
			break;

		case PX4IO_P_SETUP_DSM:
			dsm_bind(value & 0x0f, (value >> 4) & 7);
			break;

		default:
			return -1;
		}
		break;

	case PX4IO_PAGE_RC_CONFIG: {

		/**
		 * do not allow a RC config change while outputs armed
		 */
		if ((r_status_flags & PX4IO_P_STATUS_FLAGS_SAFETY_OFF) ||
			(r_status_flags & PX4IO_P_STATUS_FLAGS_OVERRIDE) ||
			(r_setup_arming & PX4IO_P_SETUP_ARMING_FMU_ARMED)) {
			break;
		}

		unsigned channel = offset / PX4IO_P_RC_CONFIG_STRIDE;
		unsigned index = offset - channel * PX4IO_P_RC_CONFIG_STRIDE;
		uint16_t *conf = &r_page_rc_input_config[channel * PX4IO_P_RC_CONFIG_STRIDE];

		if (channel >= PX4IO_RC_INPUT_CHANNELS)
			return -1;

		/* disable the channel until we have a chance to sanity-check it */
		conf[PX4IO_P_RC_CONFIG_OPTIONS] &= PX4IO_P_RC_CONFIG_OPTIONS_ENABLED;

		switch (index) {

		case PX4IO_P_RC_CONFIG_MIN:
		case PX4IO_P_RC_CONFIG_CENTER:
		case PX4IO_P_RC_CONFIG_MAX:
		case PX4IO_P_RC_CONFIG_DEADZONE:
		case PX4IO_P_RC_CONFIG_ASSIGNMENT:
			conf[index] = value;
			break;

		case PX4IO_P_RC_CONFIG_OPTIONS:
			value &= PX4IO_P_RC_CONFIG_OPTIONS_VALID;
			r_status_flags |= PX4IO_P_STATUS_FLAGS_INIT_OK;

			/* clear any existing RC disabled flag */
			r_setup_arming &= ~(PX4IO_P_SETUP_ARMING_RC_HANDLING_DISABLED);

			/* set all options except the enabled option */
			conf[index] = value & ~PX4IO_P_RC_CONFIG_OPTIONS_ENABLED;

			/* should the channel be enabled? */
			/* this option is normally set last */
			if (value & PX4IO_P_RC_CONFIG_OPTIONS_ENABLED) {
				uint8_t count = 0;

				/* assert min..center..max ordering */
				if (conf[PX4IO_P_RC_CONFIG_MIN] < 500) {
					count++;
				}
				if (conf[PX4IO_P_RC_CONFIG_MAX] > 2500) {
					count++;
				}
				if (conf[PX4IO_P_RC_CONFIG_CENTER] < conf[PX4IO_P_RC_CONFIG_MIN]) {
					count++;
				}
				if (conf[PX4IO_P_RC_CONFIG_CENTER] > conf[PX4IO_P_RC_CONFIG_MAX]) {
					count++;
				}
				/* assert deadzone is sane */
				if (conf[PX4IO_P_RC_CONFIG_DEADZONE] > 500) {
					count++;
				}
				if (conf[PX4IO_P_RC_CONFIG_ASSIGNMENT] >= PX4IO_RC_MAPPED_CONTROL_CHANNELS) {
					count++;
				}

				/* sanity checks pass, enable channel */
				if (count) {
					isr_debug(0, "ERROR: %d config error(s) for RC%d.\n", count, (channel + 1));
					r_status_flags &= ~PX4IO_P_STATUS_FLAGS_INIT_OK;
				} else {
					conf[index] |= PX4IO_P_RC_CONFIG_OPTIONS_ENABLED;
				}
			}
			break;
			/* inner switch: case PX4IO_P_RC_CONFIG_OPTIONS */

		}
		break;
		/* case PX4IO_RC_PAGE_CONFIG */
	}

	case PX4IO_PAGE_TEST:
		switch (offset) {
		case PX4IO_P_TEST_LED:
			LED_AMBER(value & 1);
			break;
		}
		break;

	default:
		return -1;
	}
	return 0;
}

uint8_t last_page;
uint8_t last_offset;

int
registers_get(uint8_t page, uint8_t offset, uint16_t **values, unsigned *num_values)
{
#define SELECT_PAGE(_page_name)							\
	do {									\
		*values = &_page_name[0];					\
		*num_values = sizeof(_page_name) / sizeof(_page_name[0]);	\
	} while(0)

	switch (page) {

	/*
	 * Handle pages that are updated dynamically at read time.
	 */
	case PX4IO_PAGE_STATUS:
		/* PX4IO_P_STATUS_FREEMEM */
		{
			struct mallinfo minfo = mallinfo();
			r_page_status[PX4IO_P_STATUS_FREEMEM] = minfo.fordblks;
		}

		/* XXX PX4IO_P_STATUS_CPULOAD */

		/* PX4IO_P_STATUS_FLAGS maintained externally */

		/* PX4IO_P_STATUS_ALARMS maintained externally */

#ifdef ADC_VBATT
		/* PX4IO_P_STATUS_VBATT */
		{
			/*
			 * Coefficients here derived by measurement of the 5-16V
			 * range on one unit:
			 *
			 * V   counts
			 *  5  1001
			 *  6  1219
			 *  7  1436
			 *  8  1653
			 *  9  1870
			 * 10  2086
			 * 11  2303
			 * 12  2522
			 * 13  2738
			 * 14  2956
			 * 15  3172
			 * 16  3389
			 *
			 * slope = 0.0046067
			 * intercept = 0.3863
			 *
			 * Intercept corrected for best results @ 12V.
			 */
			unsigned counts = adc_measure(ADC_VBATT);
			if (counts != 0xffff) {
				unsigned mV = (4150 + (counts * 46)) / 10 - 200;
				unsigned corrected = (mV * r_page_setup[PX4IO_P_SETUP_VBATT_SCALE]) / 10000;

				r_page_status[PX4IO_P_STATUS_VBATT] = corrected;
			}
		}
#endif
#ifdef ADC_IBATT
		/* PX4IO_P_STATUS_IBATT */
		{
			/*
			  note that we have no idea what sort of
			  current sensor is attached, so we just
			  return the raw 12 bit ADC value and let the
			  FMU sort it out, with user selectable
			  configuration for their sensor
			 */
			unsigned counts = adc_measure(ADC_IBATT);
			if (counts != 0xffff) {
				r_page_status[PX4IO_P_STATUS_IBATT] = counts;
			}
		}
#endif
#ifdef ADC_VSERVO
		/* PX4IO_P_STATUS_VSERVO */
		{
			unsigned counts = adc_measure(ADC_VSERVO);
			if (counts != 0xffff) {
				// use 3:1 scaling on 3.3V ADC input
				unsigned mV = counts * 9900 / 4096;
				r_page_status[PX4IO_P_STATUS_VSERVO] = mV;
			}
		}
#endif
#ifdef ADC_RSSI
		/* PX4IO_P_STATUS_VRSSI */
		{
			unsigned counts = adc_measure(ADC_RSSI);
			if (counts != 0xffff) {
				// use 1:1 scaling on 3.3V ADC input
				unsigned mV = counts * 3300 / 4096;
				r_page_status[PX4IO_P_STATUS_VRSSI] = mV;
			}
		}
#endif
		/* XXX PX4IO_P_STATUS_PRSSI */

		SELECT_PAGE(r_page_status);
		break;

	case PX4IO_PAGE_RAW_ADC_INPUT:
		memset(r_page_scratch, 0, sizeof(r_page_scratch));
#ifdef ADC_VBATT
		r_page_scratch[0] = adc_measure(ADC_VBATT);
#endif
#ifdef ADC_IBATT
		r_page_scratch[1] = adc_measure(ADC_IBATT);
#endif

#ifdef ADC_VSERVO
		r_page_scratch[0] = adc_measure(ADC_VSERVO);
#endif
#ifdef ADC_RSSI
		r_page_scratch[1] = adc_measure(ADC_RSSI);
#endif
		SELECT_PAGE(r_page_scratch);
		break;

	case PX4IO_PAGE_PWM_INFO:
		memset(r_page_scratch, 0, sizeof(r_page_scratch));
		for (unsigned i = 0; i < PX4IO_SERVO_COUNT; i++)
			r_page_scratch[PX4IO_RATE_MAP_BASE + i] = up_pwm_servo_get_rate_group(i);

		SELECT_PAGE(r_page_scratch);
		break;

	/*
	 * Pages that are just a straight read of the register state.
	 */

	/* status pages */
	case PX4IO_PAGE_CONFIG:
		SELECT_PAGE(r_page_config);
		break;
	case PX4IO_PAGE_ACTUATORS:
		SELECT_PAGE(r_page_actuators);
		break;
	case PX4IO_PAGE_SERVOS:
		SELECT_PAGE(r_page_servos);
		break;
	case PX4IO_PAGE_RAW_RC_INPUT:
		SELECT_PAGE(r_page_raw_rc_input);
		break;
	case PX4IO_PAGE_RC_INPUT:
		SELECT_PAGE(r_page_rc_input);
		break;

	/* readback of input pages */
	case PX4IO_PAGE_SETUP:
		SELECT_PAGE(r_page_setup);
		break;
	case PX4IO_PAGE_CONTROLS:
		SELECT_PAGE(r_page_controls);
		break;
	case PX4IO_PAGE_RC_CONFIG:
		SELECT_PAGE(r_page_rc_input_config);
		break;
	case PX4IO_PAGE_DIRECT_PWM:
		SELECT_PAGE(r_page_servos);
		break;
	case PX4IO_PAGE_FAILSAFE_PWM:
		SELECT_PAGE(r_page_servo_failsafe);
		break;
	case PX4IO_PAGE_CONTROL_MIN_PWM:
		SELECT_PAGE(r_page_servo_control_min);
		break;
	case PX4IO_PAGE_CONTROL_MAX_PWM:
		SELECT_PAGE(r_page_servo_control_max);
		break;
	case PX4IO_PAGE_DISARMED_PWM:
		SELECT_PAGE(r_page_servo_disarmed);
		break;

	default:
		return -1;
	}

#undef SELECT_PAGE
#undef COPY_PAGE

last_page = page;
last_offset = offset;

	/* if the offset is at or beyond the end of the page, we have no data */
	if (offset >= *num_values)
		return -1;

	/* correct the data pointer and count for the offset */
	*values += offset;
	*num_values -= offset;

	return 0;
}

/*
 * Helper function to handle changes to the PWM rate control registers.
 */
static void
pwm_configure_rates(uint16_t map, uint16_t defaultrate, uint16_t altrate)
{
	for (unsigned pass = 0; pass < 2; pass++) {
		for (unsigned group = 0; group < PX4IO_SERVO_COUNT; group++) {

			/* get the channel mask for this rate group */
			uint32_t mask = up_pwm_servo_get_rate_group(group);
			if (mask == 0)
				continue;

			/* all channels in the group must be either default or alt-rate */
			uint32_t alt = map & mask;

			if (pass == 0) {
				/* preflight */
				if ((alt != 0) && (alt != mask)) {
					/* not a legal map, bail with an alarm */
					r_status_alarms |= PX4IO_P_STATUS_ALARMS_PWM_ERROR;
					return;
				}
			} else {
				/* set it - errors here are unexpected */
				if (alt != 0) {
					if (up_pwm_servo_set_rate_group_update(group, r_setup_pwm_altrate) != OK)
						r_status_alarms |= PX4IO_P_STATUS_ALARMS_PWM_ERROR;
				} else {
					if (up_pwm_servo_set_rate_group_update(group, r_setup_pwm_defaultrate) != OK)
						r_status_alarms |= PX4IO_P_STATUS_ALARMS_PWM_ERROR;
				}
			}
		}
	}
	r_setup_pwm_rates = map;
	r_setup_pwm_defaultrate = defaultrate;
	r_setup_pwm_altrate = altrate;
}<|MERGE_RESOLUTION|>--- conflicted
+++ resolved
@@ -114,11 +114,7 @@
 uint16_t		r_page_raw_rc_input[] =
 {
 	[PX4IO_P_RAW_RC_COUNT]			= 0,
-<<<<<<< HEAD
 	[PX4IO_P_RAW_RC_BASE ... (PX4IO_P_RAW_RC_BASE + PX4IO_RC_INPUT_CHANNELS)] = 0
-=======
-	[PX4IO_P_RAW_RC_BASE ... (PX4IO_P_RAW_RC_BASE + 24)] = 0 // XXX ensure we have enough space to decode beefy RX, will be replaced by patch soon
->>>>>>> 831f153b
 };
 
 /**
